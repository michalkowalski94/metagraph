--- conflicted
+++ resolved
@@ -29,82 +29,6 @@
 
 void parallel_merge_collect(DBG_succ* result) {
 
-<<<<<<< HEAD
-//#include <btree_map.h>
-#include <dbg_succinct_libmaus.hpp>
-//#include <dmm_tree.hpp>
-//#include <unix_tools.hpp>
-#include <config.hpp>
-
-#include <IDatabase.hpp>
-#include <RocksdbImpl.cpp>
-
-// parse command line arguments and options
-seqan::ArgumentParser::ParseResult
-parseCommandLine(CFG & config, int argc, char const ** argv) 
-{
-    seqan::ArgumentParser parser("metagraph");
-
-    // add program meta information
-    setShortDescription(parser, "A comprehensive graph represenatation of metagenome information");
-    setVersion(parser, "0.1");
-
-    addUsageLine(parser,
-                 "[\\fIOPTIONS\\fP] <\\fIFasta filename\\fP>");
-    addDescription(parser,
-                  "This program is the first implementation of a "
-                  "meta-metagenome graph for identifciation and annotation "
-                  "purposes.");
-
-    // add arguments
-    addArgument(parser, seqan::ArgParseArgument(seqan::ArgParseArgument::STRING, "TEXT", true /*can be given multiple time*/, 1 /* min number of times*/));
-
-    // add options
-    addOption(parser, seqan::ArgParseOption("v", "verbose", "Increase verbosity level of output"));
-    addOption(parser, seqan::ArgParseOption("i", "integrate", "integrates fasta into given (-I) graph"));
-    addOption(parser, seqan::ArgParseOption("k", "kmer_length", "Length of the k-mer to use", seqan::ArgParseArgument::INTEGER, "INT"));
-    addOption(parser, seqan::ArgParseOption("O", "outfile_base", "basename for graph output files", seqan::ArgParseArgument::STRING, "TEXT"));
-    addOption(parser, seqan::ArgParseOption("S", "sql_base", "basename for SQL output files", seqan::ArgParseArgument::STRING, "TEXT"));
-    addOption(parser, seqan::ArgParseOption("I", "infile_base", "basename for loading graph input files", seqan::ArgParseArgument::STRING, "TEXT"));
-    addOption(parser, seqan::ArgParseOption("m", "merge", "list of graph file basenames used as input for merging", seqan::ArgParseArgument::STRING, "TEXT"));
-    addOption(parser, seqan::ArgParseOption("c", "compare", "list of graph file basenames used as input for comparison", seqan::ArgParseArgument::STRING, "TEXT"));
-    addOption(parser, seqan::ArgParseOption("", "db_connect_string", "Specify the database to connect to", seqan::ArgParseArgument::STRING, "TEXT"));
-
-    // set defaults
-    setDefaultValue(parser, "O", "");
-    setDefaultValue(parser, "I", "");
-    setDefaultValue(parser, "S", "");
-    setDefaultValue(parser, "m", "");
-    setDefaultValue(parser, "c", "");
-
-    // parse command line
-    seqan::ArgumentParser::ParseResult res = parse(parser, argc, argv);
-
-    // everything correct?
-    if (res != seqan::ArgumentParser::PARSE_OK)
-        return res;
-    
-    // fill config object 
-    config.verbose = isSet(parser, "verbose");
-    config.integrate = isSet(parser, "integrate");
-    getOptionValue(config.k, parser, "k");
-    getOptionValue(config.outfbase, parser, "O");
-    getOptionValue(config.infbase, parser, "I");
-    getOptionValue(config.sqlfbase, parser, "S");
-    getOptionValue(config.merge, parser, "m");
-    getOptionValue(config.compare, parser, "c");
-    getOptionValue(config.db_connect_string, parser, "db_connect_string");
-    config.fname = seqan::getArgumentValues(parser, 0);
-
-    // do any logic / error checking here (e.g., mutually exclusive options)
-
-    // return 
-    return seqan::ArgumentParser::PARSE_OK;
-}
-
-int main(int argc, char const ** argv) {
-    typedef seqan::ModifiedAlphabet<seqan::Dna5, seqan::ModExpand<'X'> > Dna5F; 
-=======
     for (size_t i = 0; i < merge_data->result.size(); ++i) {
         //std::cerr << "curr size " << result->get_size() << std::endl;
         if (merge_data->result.at(i)) {
@@ -120,7 +44,6 @@
 bool operator==(const AnnotationSet& lhs, const AnnotationSet& rhs) {
     return (lhs.annotation == rhs.annotation); 
 }
->>>>>>> 3d99e98a
 
 /*
  * Distribute the merging of two graph structures G1 and G2 over
@@ -180,29 +103,6 @@
     // create graph pointer
     DBG_succ* graph = NULL;
 
-<<<<<<< HEAD
-    std::string connect_string = config.db_connect_string;
-    if (connect_string.empty()) {
-        connect_string = "/tmp/debruin-graph-annotation-db";
-    }
-
-    dbg_database::IDatabase *db = new dbg_database::RocksdbImpl(connect_string);
-
-    if (! config.compare.empty()) {
-        int cnt = 0;
-        std::string token;
-        std::stringstream comparelist(config.compare);
-        while (std::getline(comparelist, token, ',')) {
-            if (cnt == 0) {
-                std::cout << "Opening file " << token << std::endl;
-                graph = new DBG_succ(token, config);
-            } else {
-                std::cout << "Opening file for comparison ..." << token << std::endl;
-                DBG_succ* graph_ = new DBG_succ(token, config);
-                bool identical = graph->compare(graph_);
-                if (identical) {
-                    std::cout << "Graphs are identical" << std::endl;
-=======
     switch (config->identity) {
 
         case Config::compare: {
@@ -210,7 +110,6 @@
                 if (f == 0) {
                     std::cout << "Opening file " << config->fname.at(f) << std::endl;
                     graph = new DBG_succ(config->fname.at(f), config);
->>>>>>> 3d99e98a
                 } else {
                     std::cout << "Opening file for comparison ..." << config->fname.at(f) << std::endl;
                     DBG_succ* graph_ = new DBG_succ(config->fname.at(f), config);
@@ -428,18 +327,7 @@
                     exit(1);
                 }
 
-<<<<<<< HEAD
-                while (!seqan::atEnd(stream)) {
-                    if (seqan::readRecord(id, seq, stream) != 0) {
-                        std::cerr << "!!!ERROR while reading from " << config.fname.at(f) << std::endl;
-                        exit(1);
-                    }
-
-                    graph->add_annotation_for_seq(db, seq, id);
-                    
-=======
                 while (kseq_read(read_stream) >= 0) {
->>>>>>> 3d99e98a
                     // add all k-mers of seq to the graph
                     graph->add_seq(read_stream->seq);
                 }
@@ -511,14 +399,9 @@
         if (!config->outfbase.empty())
             graph->toFile();
 
-<<<<<<< HEAD
-    delete db;
-    delete graph;
-=======
         delete graph;
     }
     delete config;
->>>>>>> 3d99e98a
 
     return 0;
 }
