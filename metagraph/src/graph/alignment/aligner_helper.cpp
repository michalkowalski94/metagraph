#include "aligner_helper.hpp"

#include <tsl/hopscotch_set.h>

#include "graph/representation/canonical_dbg.hpp"
#include "graph/representation/succinct/dbg_succinct.hpp"
#include "graph/representation/succinct/dbg_succinct_range.hpp"
#include "common/logger.hpp"


namespace mtg {
namespace graph {
namespace align {

using mtg::common::logger;


template <typename NodeType>
bool DPTable<NodeType>::add_seed(const Alignment<NodeType> &seed,
                                 const DBGAlignerConfig &config,
                                 size_t size,
                                 size_t start_pos,
                                 size_t query_offset) {
    query_offset_ = query_offset;
    char start_char = *(seed.get_query_end() - 1);
    score_t last_char_score = config.get_row(start_char)[seed.get_sequence().back()];

<<<<<<< HEAD
    auto &table_init = dp_table_[seed.back()];
    if (!table_init.size()) {
        table_init = Column(size, config.min_cell_score, start_char, start_pos);
    } else {
        table_init.expand_to_cover(0, size);
    }
=======
    iterator column_it = dp_table_.find(seed.back());
    if (column_it == dp_table_.end()) {
        column_it = emplace(seed.back(), Column(size, config.min_cell_score,
                                                start_char, start_pos)).first;
    } else {
        expand_to_cover(column_it, 0, size);
    }

    auto &table_init = column_it.value();
>>>>>>> c73d627e

    bool update = false;

    if (table_init.best_score() < seed.get_score()) {
        auto last_op = seed.get_cigar().back().first;
        table_init.scores[start_pos] = seed.get_score();
        table_init.ops[start_pos] = last_op;
        table_init.prev_nodes[start_pos] = 0;
        table_init.gap_prev_nodes[start_pos] = 0;
        table_init.gap_scores[start_pos] = std::max(
            last_op == Cigar::INSERTION
                ? table_init.scores[start_pos]
                : table_init.scores[start_pos] - last_char_score + config.gap_opening_penalty + config.gap_opening_penalty,
            config.min_cell_score
        );
        table_init.gap_count[start_pos] = 1;
        update = true;
    }

    return update;
}

template <typename NodeType>
void DPTable<NodeType>
::extract_alignments(const DeBruijnGraph &graph,
                     const DBGAlignerConfig &config,
                     const std::string_view query_view,
                     std::function<void(Alignment<NodeType>&&, NodeType)> callback,
                     score_t min_path_score,
                     const Alignment<NodeType> &seed,
                     NodeType *node) {
    NodeType start_node;
    if (config.num_alternative_paths == 1 && node) {
        // avoid sorting column iterators if we're only interested in the top path
        start_node = DeBruijnGraph::npos;
        auto column_it = dp_table_.find(*node);
        assert(column_it != dp_table_.end());
        Alignment<NodeType> alignment(*this,
                                      config,
                                      query_view,
                                      column_it,
                                      column_it->second.best_pos,
                                      graph.get_k() - 1,
                                      &start_node,
                                      seed);

        if (alignment.empty() && !alignment.get_query().data())
            return;

        assert(alignment.is_valid(graph, &config));

        callback(std::move(alignment), start_node);

        return;
    }

    // store visited nodes in paths to avoid returning subalignments
    tsl::hopscotch_set<key_type> visited_nodes;

    std::vector<const_iterator> starts;
    starts.reserve(size());
    for (const_iterator it = dp_table_.begin(); it != dp_table_.end(); ++it) {
        if (it->second.best_score() > min_path_score
                && it->second.best_op() == Cigar::MATCH)
            starts.emplace_back(it);
    }

    if (starts.empty())
        return;

    std::sort(starts.begin(), starts.end(),
              [](const auto &a, const auto &b) {
                  return a->second.best_score() > b->second.best_score();
              });

    size_t num_paths = 0;
    for (const_iterator column_it : starts) {
        if (num_paths >= config.num_alternative_paths)
            return;

        // ignore if the current point is a subalignment of one already visited
        if (visited_nodes.find(column_it->first) != visited_nodes.end())
            continue;

        start_node = DeBruijnGraph::npos;
        Alignment<NodeType> next(*this,
                                 config,
                                 query_view,
                                 column_it,
                                 column_it->second.best_pos,
                                 graph.get_k() - 1,
                                 &start_node,
                                 seed);

        if (next.empty() && !next.get_query().data())
            continue;

        assert(next.is_valid(graph, &config));
        visited_nodes.insert(next.begin(), next.end());

        callback(std::move(next), start_node);

        ++num_paths;
    }
}


template <typename NodeType>
Alignment<NodeType>::Alignment(const std::string_view query,
                               std::vector<NodeType>&& nodes,
                               std::string&& sequence,
                               score_t score,
                               size_t clipping,
                               bool orientation,
                               size_t offset)
      : query_begin_(query.data()),
        query_end_(query.data() + query.size()),
        nodes_(std::move(nodes)),
        sequence_(std::move(sequence)),
        score_(score),
        orientation_(orientation),
        offset_(offset) {
    assert(query_begin_);
    assert(query_end_);

    size_t query_size = query_end_ - query_begin_;
    size_t min_length = std::min(query_size, sequence_.size());

    cigar_ = std::inner_product(
        query_begin_,
        query_begin_ + min_length,
        sequence_.c_str(),
        Cigar(Cigar::CLIPPED, clipping),
        [&](Cigar &cigar, bool equal) -> Cigar& {
            cigar.append(equal ? Cigar::MATCH : Cigar::MISMATCH);
            return cigar;
        },
        std::equal_to<char>()
    );

    assert(!(query_size - min_length) || (sequence_.size() - min_length));
    cigar_.append(Cigar::DELETION, query_size - min_length);
    cigar_.append(Cigar::INSERTION, sequence_.size() - min_length);
}

template <typename NodeType>
Alignment<NodeType>::Alignment(const DPTable<NodeType> &dp_table,
                               const DBGAlignerConfig &config,
                               const std::string_view query_view,
                               typename DPTable<NodeType>::const_iterator column,
                               size_t start_pos,
                               size_t offset,
                               NodeType *start_node,
                               const Alignment &seed)
      : query_begin_(NULL),
        query_end_(NULL),
        orientation_(seed.get_orientation()),
        offset_(offset) {
    assert(start_node);

    auto i = start_pos;
    size_t shift = column->second.start_index;
    assert(i >= shift);
    assert(i - shift < column->second.scores.size());
    score_ = column->second.scores.at(i - shift);
    Cigar::Operator op = column->second.ops.at(i - shift);
    NodeType prev_node;
    switch (column->second.prev_nodes.at(i - shift)) {
        case 0: { prev_node = SequenceGraph::npos; } break;
        case 0xFF: { prev_node = column->first; } break;
        default: {
            prev_node = column->second.select_prev_node(column->second.prev_nodes.at(i - shift));
        }
    }

    NodeType prev_gap_node;
    switch (column->second.gap_prev_nodes.at(i - shift)) {
        case 0: { prev_gap_node = SequenceGraph::npos; } break;
        case 0xFF: { prev_gap_node = column->first; } break;
        default: {
            prev_gap_node = column->second.select_prev_node(column->second.gap_prev_nodes.at(i - shift));
        }
    }

    if (op == Cigar::INSERTION)
        prev_node = prev_gap_node;

    uint32_t gap_count = op == Cigar::INSERTION ? column->second.gap_count.at(i - shift) - 1 : 0;

    if (!i && prev_node == SequenceGraph::npos)
        return;

    // use config to recompute CIGAR score in DEBUG mode
    score_t score_track = score_;
    Cigar::Operator last_op = Cigar::CLIPPED;

    score_t gap_diff = config.gap_opening_penalty - config.gap_extension_penalty;

    // TODO: If there is a cyclic part of the graph in which the optimal
    //       alignment involves a deletion, then a score which was previously
    //       from a deletion may be replaced with a match. This will cause
    //       subsequent deletion scores to be wrong since they're no longer
    //       extensions. The only way to fix this is to store a separate vector
    //       to keep partial alignments ending in deletions.
    //       Until this is fixed, the score checking asserts have been commented out.

    std::vector<typename DPTable<NodeType>::const_iterator> out_columns;
    while (prev_node != SequenceGraph::npos) {
        auto prev_column = dp_table.find(prev_node);
        assert(prev_column != dp_table.end());
        assert(i || op == Cigar::INSERTION);

        switch (op) {
            case Cigar::MATCH:
            case Cigar::MISMATCH: {
                --i;
                out_columns.emplace_back(column);

                if (last_op == Cigar::INSERTION)
                    score_track -= gap_diff;

                // assert(column->second.scores.at(i + 1) >= score_track);
                score_track -= config.get_row(column->second.last_char)[query_view[i]];
                // assert(prev_column->second.scores.at(i) >= score_track);

            } break;
            case Cigar::INSERTION: {
                out_columns.emplace_back(column);

                score_track -= config.gap_extension_penalty;

            } break;
            case Cigar::DELETION: {
                assert(column == prev_column);
                --i;

                assert(i >= shift);
                assert(i - shift < column->second.scores.size());

                // assert(column->second.prev_nodes.at(i + 1) == 0xFF);
                // assert(column->second.scores.at(i + 1) >= score_track);
                assert(column->second.ops.at(i - shift) != Cigar::INSERTION);
                score_track -= column->second.ops.at(i - shift) == Cigar::DELETION
                    ? config.gap_extension_penalty
                    : config.gap_opening_penalty;
                // assert(column->second.scores.at(i) >= score_track);

            } break;
            case Cigar::CLIPPED: { assert(false); }
        }

        cigar_.append(op);

        last_op = op;

        column = prev_column;
        shift = prev_column->second.start_index;
        assert(i >= shift);
        assert(i - shift < column->second.scores.size());
        if (gap_count) {
            --gap_count;
        } else {
            op = column->second.ops.at(i - shift);

            if (op == Cigar::INSERTION)
                gap_count = column->second.gap_count.at(i - shift) - 1;
        }
        switch (column->second.prev_nodes.at(i - shift)) {
            case 0: { prev_node = SequenceGraph::npos; } break;
            case 0xFF: { prev_node = column->first; } break;
            default: {
                prev_node = column->second.select_prev_node(column->second.prev_nodes.at(i - shift));
            }
        }

        switch (column->second.gap_prev_nodes.at(i - shift)) {
            case 0: { prev_gap_node = SequenceGraph::npos; } break;
            case 0xFF: { prev_gap_node = column->first; } break;
            default: {
                prev_gap_node = column->second.select_prev_node(column->second.gap_prev_nodes.at(i - shift));
            }
        }

        if (op == Cigar::INSERTION)
            prev_node = prev_gap_node;
    }

    const auto &score_col = column->second.scores;

    if (last_op == Cigar::INSERTION)
        score_track -= gap_diff;

    score_t correction = score_col.at(i - shift) - score_track;

    // assert(correction >= 0);

    if (correction > 0)
        logger->trace("Fixing outdated score: {} -> {}", score_, score_ + correction);

    score_ -= score_col.at(i - shift) - correction;

    *start_node = column->first;

    if (i > std::numeric_limits<Cigar::LengthType>::max())
        throw std::runtime_error("Error: clipping length can't be stored in CIGAR");

    cigar_.append(Cigar::CLIPPED, i);
    assert(cigar_.size());

    query_begin_ = query_view.data() + i;
    query_end_ = query_view.data() + start_pos;

    std::reverse(cigar_.begin(), cigar_.end());


    nodes_.resize(out_columns.size());
    std::transform(out_columns.rbegin(),
                   out_columns.rend(),
                   nodes_.begin(),
                   [](const auto &iter) { return iter->first; });

    sequence_.assign(out_columns.size(), 'N');
    std::transform(out_columns.rbegin(),
                   out_columns.rend(),
                   sequence_.begin(),
                   [](const auto &iter) { return iter->second.last_char; });

    if (correction < 0) {
        logger->warn("Incorrect score found: {} -> {}\nQuery: {}\nTarget: {}\nCIGAR: {}",
                     score_, score_ + correction,
                     seed.get_sequence() + std::string(query_view),
                     seed.get_sequence() + sequence_,
                     seed.get_cigar().to_string() + cigar_.to_string());
    }
}

template <typename NodeType>
void Alignment<NodeType>::append(Alignment&& other) {
    assert(query_end_ == other.query_begin_);
    assert(orientation_ == other.orientation_);
    assert(cigar_.empty() || cigar_.back().first != Cigar::CLIPPED);

    nodes_.insert(nodes_.end(), other.nodes_.begin(), other.nodes_.end());
    sequence_ += std::move(other.sequence_);
    score_ += other.score_;

    cigar_.append(std::move(other.cigar_));
    query_end_ = other.query_end_;
}

template <typename NodeType>
void Alignment<NodeType>::trim_offset(const DeBruijnGraph *graph) {
    if (!offset_ || empty() || cigar_.empty())
        return;

    if (nodes_.size() > 1) {
        auto it = cigar_.begin();
        if (it->first == Cigar::CLIPPED)
            ++it;

        if (it == cigar_.end())
            return;

        auto jt = nodes_.begin();
        size_t counter = 0;
        while (offset_ && it != cigar_.end() && jt != nodes_.end()) {
            if (counter == it->second
                    || it->first == Cigar::CLIPPED
                    || it->first == Cigar::DELETION) {
                ++it;
                counter = 0;
                continue;
            }

            size_t jump = std::min(std::min(offset_, size_t(it->second)),
                                   static_cast<size_t>(nodes_.end() - jt));
            offset_ -= jump;
            counter += jump;
            jt += jump;
        }

        if (jt == nodes_.end()) {
            --jt;
            ++offset_;
        }

        nodes_.erase(nodes_.begin(), jt);
    }

    if (graph) {
        const auto *range_graph = dynamic_cast<const DBGSuccinctRange*>(graph);
        if (range_graph && range_graph->get_offset(nodes_[0])) {
            assert(nodes_.size() == 1);

            // TODO: For now, take the first one found. Find a better way to pick
            //       which node take.
            bool found = false;
            range_graph->call_nodes_in_range(nodes_[0], [&](node_index node) {
                nodes_[0] = node;
                found = true;
            }, [&found]() { return found; });
        }
    }
}

template <typename NodeType>
void Alignment<NodeType>::reverse_complement(const DeBruijnGraph &graph,
                                             const std::string_view query_rev_comp) {
    assert(graph.is_canonical_mode());

    if (empty())
        return;

    assert(query_end_ + get_end_clipping()
        == query_begin_ - get_clipping() + query_rev_comp.size());
    assert(is_valid(graph));

    trim_offset();
    assert(is_valid(graph));

    const auto *range_graph = dynamic_cast<const DBGSuccinctRange*>(&graph);
    const auto *canonical = dynamic_cast<const CanonicalDBG*>(&graph);
    if (canonical && !range_graph)
        range_graph = dynamic_cast<const DBGSuccinctRange*>(&canonical->get_graph());

    if (!offset_) {
        assert(!range_graph
            || std::all_of(nodes_.begin(), nodes_.end(), [&](auto node) {
                               return !range_graph->get_offset(
                                   canonical ? canonical->get_base_node(node) : node
                               );
                           }));
        reverse_complement_seq_path(graph, sequence_, nodes_);

    } else if (range_graph) {
        assert(nodes_.size() == 1);
        if (canonical) {
            canonical->reverse_complement(sequence_, nodes_);
            nodes_.resize(1);
        } else {
            range_graph->reverse_complement(sequence_, nodes_);
            nodes_.resize(1);
            nodes_[0] = range_graph->toggle_node_sink_source(nodes_[0]);
        }

        if (!nodes_[0]) {
            *this = Alignment();
            return;
        }

        assert(range_graph->get_offset(
                canonical ? canonical->get_base_node(nodes_[0]) : nodes_[0]) == offset_);

    } else {
        assert(nodes_.size() == 1);
        // extract target sequence prefix
        std::string rev_seq = graph.get_node_sequence(nodes_.front()).substr(0, offset_)
            + sequence_;

        // if the alignment starts from a source k-mer, then traverse forwards
        // until a non-dummy k-mer is hit and check if its reverse complement exists
        const auto *dbg_succ = dynamic_cast<const DBGSuccinct*>(&graph);
        if (dbg_succ && rev_seq[0] == boss::BOSS::kSentinel) {
            const auto &boss = dbg_succ->get_boss();
            assert(rev_seq.length() == graph.get_k());
            auto edge = dbg_succ->kmer_to_boss_index(nodes_.back());
            auto edge_label = boss.get_W(edge) % boss.alph_size;

            // TODO: for efficiency, the last outgoing edge is taken at each step.
            // This is valid for canonical graphs since the reverse complement of
            // the found non-dummy k-mer is guaranteed to exist, but this node may
            // not exist in a non-canonical graph.
            for (size_t i = 0; i < offset_; ++i) {
                edge = boss.fwd(edge, edge_label);
                edge_label = boss.get_W(edge) % boss.alph_size;
                if (edge_label == boss::BOSS::kSentinelCode) {
                    // reverse complement not found
                    *this = Alignment();
                    return;
                }

                nodes_.push_back(dbg_succ->boss_to_kmer_index(edge));
                rev_seq.push_back(boss.decode(edge_label));
            }
            nodes_.assign(nodes_.begin() + offset_, nodes_.end());
            rev_seq.assign(rev_seq.begin() + offset_, rev_seq.end());

            assert(nodes_ == map_sequence_to_nodes(graph, rev_seq));
            std::vector<NodeType> rev_nodes = nodes_;
            reverse_complement_seq_path(graph, rev_seq, rev_nodes);

            assert(std::find(rev_nodes.begin(), rev_nodes.end(),
                             DeBruijnGraph::npos) == rev_nodes.end());

            assert(rev_seq.size() > offset_);
            sequence_.assign(rev_seq.begin() + offset_, rev_seq.end());
            nodes_.assign(rev_nodes.begin(), rev_nodes.end());

        } else {
            assert(nodes_.size() == 1);
            assert(nodes_ == map_sequence_to_nodes(graph, rev_seq));
            std::vector<NodeType> rev_nodes = nodes_;
            reverse_complement_seq_path(graph, rev_seq, rev_nodes);

            assert(std::find(rev_nodes.begin(), rev_nodes.end(),
                             DeBruijnGraph::npos) == rev_nodes.end());

            // trim off ending from reverse complement (corresponding to the added prefix)
            size_t trim_left = offset_;
            while (trim_left && rev_nodes.size() > 1) {
                rev_nodes.pop_back();
                rev_seq.pop_back();
                --trim_left;
            }

            for (size_t i = 0; i < trim_left; ++i) {
                size_t indegree = 0;
                graph.adjacent_incoming_nodes(rev_nodes[0], [&](NodeType prev) {
                    ++indegree;

                    // TODO: there are multiple possible reverse complements, which
                    // do we pick? Currently we pick the first one
                    if (indegree == 1)
                        rev_nodes[0] = prev;
                });

                if (!indegree) {
                    *this = Alignment();
                    return;
                }

                rev_seq.pop_back();
            }

            nodes_ = rev_nodes;
            sequence_ = rev_seq;
            offset_ = trim_left;
            assert(!trim_left
                    || graph.get_node_sequence(rev_nodes[0]).substr(trim_left) == sequence_);
        }
    }

    std::reverse(cigar_.begin(), cigar_.end());

    orientation_ = !orientation_;

    query_begin_ = query_rev_comp.data() + get_clipping();
    query_end_ = query_rev_comp.data() + (query_rev_comp.size() - get_end_clipping());

    assert(query_end_ >= query_begin_);
    assert(is_valid(graph));
}

// derived from:
// https://github.com/maickrau/GraphAligner/blob/236e1cf0514cfa9104e9a3333cdc1c43209c3c5a/src/vg.proto
template <typename NodeType>
Json::Value Alignment<NodeType>::path_json(size_t node_size,
                                           const std::string &label) const {
    assert(nodes_.size());

    Json::Value path;

    auto cigar_it = cigar_.begin();
    if (cigar_.size() && cigar_it->first == Cigar::CLIPPED) {
        cigar_it++;
    }

    size_t cigar_offset = 0;
    assert(cigar_it != cigar_.end());

    int64_t rank = 1;
    auto query_start = query_begin_;

    size_t cur_pos = rank == 1 ? offset_ : 0;

    Json::Value mapping;
    Json::Value position;
    position["node_id"] = nodes_.front();

    if (cur_pos)
        position["offset"] = Json::Value::UInt64(cur_pos);

    // set to true if the node is the reverse complement of the query
    //position["is_reverse"] = false;

    mapping["position"] = position;

    // handle alignment to the first node
    while (cur_pos < node_size && cigar_it != cigar_.end()) {
        assert(cigar_it->second > cigar_offset);
        size_t next_pos = std::min(node_size,
                                   cur_pos + (cigar_it->second - cigar_offset));
        size_t next_size = next_pos - cur_pos;
        assert(cigar_offset + next_size <= cigar_it->second);

        Json::Value edit;
        switch (cigar_it->first) {
            case Cigar::MISMATCH: {
                assert(query_start + next_size <= query_end_);
                edit["from_length"] = Json::Value::UInt64(next_size);
                edit["to_length"] = Json::Value::UInt64(next_size);
                edit["sequence"] = std::string(query_start, next_size);
                query_start += next_size;
            } break;
            case Cigar::DELETION: {
                assert(query_start + next_size <= query_end_);
                // this assumes that DELETIONS can't happen right after insertions
                //edit["from_length"] = 0;
                edit["to_length"] = Json::Value::UInt64(next_size);
                edit["sequence"] = std::string(query_start, next_size);
                query_start += next_size;

                // the target is not consumed, so reset the position
                next_pos = cur_pos;
            } break;
            case Cigar::INSERTION: {
                edit["from_length"] = Json::Value::UInt64(next_size);
                //edit["to_length"] = 0;
            } break;
            case Cigar::MATCH: {
                assert(query_start + next_size <= query_end_);
                edit["from_length"] = Json::Value::UInt64(next_size);
                edit["to_length"] = Json::Value::UInt64(next_size);
                query_start += next_size;
            } break;
            case Cigar::CLIPPED: {
                ++cigar_it;
                cigar_offset = 0;
                assert(cigar_it == cigar_.end());
                continue;
            }
        }

        cigar_offset += next_size;
        cur_pos = next_pos;

        mapping["edit"].append(edit);

        if (cigar_offset == cigar_it->second) {
            ++cigar_it;
            cigar_offset = 0;
        }
    }

    mapping["rank"] = rank++;
    path["mapping"].append(mapping);

    // handle the rest of the alignment
    for (auto node_it = nodes_.begin() + 1; node_it != nodes_.end(); ++node_it) {
        assert(cigar_it != cigar_.end());
        assert(cigar_it->second > cigar_offset);

        Json::Value mapping;
        Json::Value position;
        position["node_id"] = *node_it;
        position["offset"] = Json::Value::UInt64(node_size - 1);
        // set to true if the node is the reverse complement of the query
        //position["is_reverse"] = false;
        mapping["position"] = position;

        if (cigar_it->first == Cigar::DELETION) {
            Json::Value edit;
            size_t length = cigar_it->second - cigar_offset;
            assert(query_start + length < query_end_);
            // TODO: this assumes that DELETIONS can't happen right after insertions
            //edit["from_length"] = 0;
            edit["to_length"] = Json::Value::UInt64(length);
            edit["sequence"] = std::string(query_start, length);
            query_start += length;
            ++cigar_it;
            cigar_offset = 0;
            mapping["edit"].append(edit);
            assert(cigar_it != cigar_.end());
        }

        Json::Value edit;
        switch (cigar_it->first) {
            case Cigar::MISMATCH: {
                assert(query_start < query_end_);
                edit["from_length"] = 1;
                edit["to_length"] = 1;
                edit["sequence"] = std::string(query_start, 1);
                query_start++;
            } break;
            case Cigar::INSERTION: {
                edit["from_length"] = 1;
                //edit["to_length"] = 0;
            } break;
            case Cigar::MATCH: {
                edit["from_length"] = 1;
                edit["to_length"] = 1;
                query_start++;
            } break;
            case Cigar::DELETION:
            case Cigar::CLIPPED: assert(false); break;
        }

        if (++cigar_offset == cigar_it->second) {
            cigar_offset = 0;
            ++cigar_it;
        }

        mapping["edit"].append(edit);
        mapping["rank"] = rank++;
        path["mapping"].append(mapping);
    }

    assert(query_start == query_end_);
    assert(cigar_it == cigar_.end()
            || (cigar_it + 1 == cigar_.end() && cigar_it->first == Cigar::CLIPPED));

    path["length"] = Json::Value::UInt64(nodes_.size());
    //path["is_circular"]; // bool

    if (label.size())
        path["name"] = label;

    return path;
}

template <typename NodeType>
Json::Value Alignment<NodeType>::to_json(const std::string &query,
                                         const DeBruijnGraph &graph,
                                         bool is_secondary,
                                         const std::string &read_name,
                                         const std::string &label) const {
    assert(is_valid(graph));

    // encode alignment
    Json::Value alignment;

    alignment["name"] = read_name;
    alignment["sequence"] = query;

    if (sequence_.size())
        alignment["annotation"]["ref_sequence"] = sequence_;

    if (query_end_ == query_begin_)
        return alignment;

    auto query_start = query.c_str();
    assert(query_start + cigar_.get_clipping() == query_begin_);
    assert(query_end_ >= query_start);

    alignment["annotation"]["cigar"] = cigar_.to_string();

    // encode path
    if (nodes_.size())
        alignment["path"] = path_json(graph.get_k(), label);

    alignment["score"] = static_cast<int32_t>(score_);

    if (query_begin_ > query_start)
        alignment["query_position"] = static_cast<int32_t>(query_begin_ - query_start);

    if (is_secondary)
        alignment["is_secondary"] = is_secondary;

    alignment["identity"] = query_end_ != query_begin_
        ? static_cast<double>(get_num_matches()) / (query_end_ - query_begin_)
        : 0;

    alignment["read_mapped"] = (query_end_ != query_begin_);

    if (orientation_)
        alignment["read_on_reverse_strand"] = orientation_;


    if (cigar_.get_clipping())
        alignment["soft_clipped"] = static_cast<bool>(cigar_.get_clipping());

    // Unused flags (for now)
    //alignment["quality"]; // bytes
    //alignment["mapping_quality"]; // int32
    //alignment["sample_name"]; // string
    //alignment["read_group"]; // string
    //alignment["fragment_prev"]; // Alignment
    //alignment["fragment_next"]; // Alignment
    //alignment["fragment"]; // Path
    //alignment["refpos"]; // Position
    //alignment["read_paired"]; // bool
    //alignment["mate_unmapped"]; // bool
    //alignment["mate_on_reverse_strand"]; // bool
    //alignment["discordant_insert_size"]; // bool
    //alignment["uniqueness"]; // double
    //alignment["correct"]; // double
    //alignment["secondary_score"]; // repeated int32
    //alignment["fragment_score"]; // double
    //alignment["mate_mapped_to_disjoint_subgraph"]; // bool
    //alignment["fragment_length_distribution"]; // string
    //alignment["haplotype_scored"]; // bool
    //alignment["haplotype_logprob"]; // double
    //alignment["time_used"]; // double
    //alignment["to_correct"]; // Position
    //alignment["correctly_mapped"]; // bool

    return alignment;
}

template <typename NodeType>
std::shared_ptr<const std::string> Alignment<NodeType>
::load_from_json(const Json::Value &alignment,
                 const DeBruijnGraph &graph) {
    cigar_.clear();
    nodes_.clear();
    sequence_.clear();

    auto query_sequence = std::make_shared<const std::string>(
        alignment["sequence"].asString()
    );
    auto query_start = query_sequence->c_str();

    query_begin_ = query_start + alignment["query_position"].asInt();
    orientation_ = alignment["read_on_reverse_strand"].asBool();
    score_ = alignment["score"].asInt();

    const auto& mapping = alignment["path"]["mapping"];
    assert(mapping.size() == alignment["path"]["length"].asUInt64());

    Json::ArrayIndex i = 0;
    offset_ = mapping[i]["position"]["offset"].asUInt64();

    size_t path_steps = 0;

    query_end_ = query_begin_;

    cigar_.append(Cigar::CLIPPED, query_begin_ - query_start);
    for (; i < mapping.size(); ++i) {
        nodes_.emplace_back(mapping[i]["position"]["node_id"].asUInt64());
        if (nodes_.size() == 1) {
            sequence_ = graph.get_node_sequence(nodes_.back()).substr(offset_);
        } else {
            char next = '\0';
            graph.call_outgoing_kmers(*(nodes_.rbegin() + 1), [&](auto node, char c) {
                if (node == nodes_.back())
                    next = c;
            });

            if (!next) {
                std::string seq = graph.get_node_sequence(nodes_.back());
                std::string cur = graph.get_node_sequence(*(nodes_.rbegin() + 1));

                if (!std::equal(cur.begin() + 1, cur.end(), seq.begin()))
                    throw std::runtime_error("Invalid edge in JSON");

                next = seq.back();
            }

            sequence_ += next;
        }
        const auto& edits = mapping[i]["edit"];

        for (Json::ArrayIndex j = 0; j < edits.size(); ++j) {
            assert(edits[j]["from_length"].asUInt64()
                       || edits[j]["to_length"].asUInt64());

            if (edits[j]["from_length"] == edits[j]["to_length"]) {
                if (edits[j]["sequence"].asString().size()) {
                    cigar_.append(Cigar::MISMATCH, edits[j]["from_length"].asUInt64());
                } else {
                    cigar_.append(Cigar::MATCH, edits[j]["from_length"].asUInt64());
                }

                path_steps += edits[j]["from_length"].asUInt64();
                query_end_ += edits[j]["to_length"].asUInt64();
            } else if (edits[j]["from_length"].asUInt64()) {
                cigar_.append(Cigar::INSERTION, edits[j]["from_length"].asUInt64());
                path_steps += edits[j]["from_length"].asUInt64();
            } else {
                assert(edits[j]["to_length"].asUInt64());
                cigar_.append(Cigar::DELETION, edits[j]["to_length"].asUInt64());
                query_end_ += edits[j]["to_length"].asUInt64();
            }
        }
    }

    if (query_end_ < query_sequence->c_str() + query_sequence->length()) {
        cigar_.append(Cigar::CLIPPED,
                      query_sequence->c_str() + query_sequence->length() - query_end_);
    }

    if (alignment["annotation"]["cigar"]) {
        assert(alignment["annotation"]["cigar"].asString() == cigar_.to_string());

        if (cigar_ != Cigar(alignment["annotation"]["cigar"].asString()))
            throw std::runtime_error("ERROR: CIGAR and mapping mismatch");
    }

    sequence_ = sequence_.substr(0, path_steps);
    assert(!alignment["annotation"]["ref_sequence"]
        || alignment["annotation"]["ref_sequence"].asString() == sequence_);

    if (!is_valid(graph))
        throw std::runtime_error("ERROR: JSON reconstructs invalid alignment");

    return query_sequence;
}

template <typename NodeType>
bool spell_path(const DeBruijnGraph &graph,
                const std::vector<NodeType> &path,
                std::string &seq,
                size_t offset = 0) {
    assert(offset < graph.get_k());

    if (path.empty())
        return "";

    if (std::find(path.begin(), path.end(), DeBruijnGraph::npos) != path.end()) {
        std::cerr << "ERROR: path has invalid nodes\n";

        for (NodeType node : path) {
            std::cerr << node << " ";
        }

        std::cerr << std::endl;

        return false;
    }

    seq.clear();
    seq.reserve(path.size() + graph.get_k() - 1 - offset);

    seq += graph.get_node_sequence(path.front()).substr(offset);

    for (size_t i = 1; i < path.size(); ++i) {
        char next = '\0';
        graph.call_outgoing_kmers(path[i - 1], [&](auto next_node, char c) {
            if (next_node == path[i])
                next = c;
        });

        if (!next) {
            std::string next_seq = graph.get_node_sequence(path[i]);
            std::string cur_seq = graph.get_node_sequence(path[i - 1]);
            if (!std::equal(cur_seq.begin() + 1, cur_seq.end(), next_seq.begin())) {
                std::cerr << "ERROR: invalid edge " << path[i - 1] << " " << path[i] << std::endl;
                std::cerr << graph.get_node_sequence(path[i - 1]) << " " << graph.get_node_sequence(path[i]) << std::endl;
                return false;
            } else {
                next = next_seq.back();
            }
        }

        seq += next;
    }

    assert(seq.size() == path.size() + graph.get_k() - 1 - offset);

    return true;
}

template <typename NodeType>
bool Alignment<NodeType>::is_valid(const DeBruijnGraph &graph,
                                   const DBGAlignerConfig *config) const {
    if (query_begin_ > query_end_) {
        std::cerr << "ERROR: query begin after query end" << std::endl
                  << *this << std::endl;
        return false;
    }

    std::string path;
    if (!spell_path(graph, nodes_, path, offset_)) {
        std::cerr << *this << std::endl;
        return false;
    }

    if (path != sequence_) {
        std::cerr << "ERROR: stored sequence is incorrect" << std::endl
                  << path << "\t"
                  << *this << std::endl;
        return false;
    }

    if (!cigar_.is_valid(sequence_, get_query())) {
        std::cerr << *this << std::endl;
        return false;
    }

    score_t cigar_score = config ? config->score_cigar(sequence_, get_query(), cigar_) : 0;
    if (config && score_ != cigar_score) {
        std::cerr << "ERROR: mismatch between CIGAR and score" << std::endl
                  << "CIGAR score: " << cigar_score << std::endl
                  << get_query() << "\t"
                  << *this << std::endl;
        return false;
    }

    return true;
}


template <typename NodeType>
QueryAlignment<NodeType>::QueryAlignment(const QueryAlignment &other)
      : query_(other.query_),
        query_rc_(other.query_rc_),
        alignments_(other.alignments_) {
    fix_pointers(other.get_query(),
                 other.get_query_reverse_complement());
}

template <typename NodeType>
QueryAlignment<NodeType>::QueryAlignment(QueryAlignment&& other) noexcept
      : query_(other.query_),
        query_rc_(other.query_rc_),
        alignments_(std::move(other.alignments_)) {
    fix_pointers(other.get_query(),
                 other.get_query_reverse_complement());
}

template <typename NodeType>
QueryAlignment<NodeType>::QueryAlignment(const std::string_view query) {
    // TODO: remove const_cast
    auto &qu = const_cast<std::string&>(query_);
    auto &qu_rc = const_cast<std::string&>(query_rc_);

    // pad sequences for easier access in 64-bit blocks
    qu.reserve(query.size() + 8);
    qu.resize(query.size());

    // TODO: use alphabet encoder
    // transform to upper and fix weird characters
    std::transform(query.begin(), query.end(), qu.begin(), [](char c) {
        return c >= 0 ? toupper(c) : 127;
    });
    memset(qu.data() + qu.size(), '\0', qu.capacity() - qu.size());

    qu_rc.reserve(query.size() + 8);
    qu_rc.resize(query.size());
    memcpy(qu_rc.data(), qu.data(), qu.capacity());
    reverse_complement(qu_rc.begin(), qu_rc.end());
}


template <typename NodeType>
void QueryAlignment<NodeType>
::fix_pointers(const std::string &query, const std::string &query_rc) {
    for (auto &alignment : alignments_) {
        const auto &other_query = alignment.get_orientation() ? query_rc : query;
        const auto &this_query = alignment.get_orientation() ? query_rc_ : query_;

        std::string_view query = alignment.get_query();
        assert(query.data() >= other_query.c_str());
        assert(query.data() + query.size() <= other_query.c_str() + other_query.size());

        alignment.set_query_begin(this_query.c_str() + (query.data() - other_query.c_str()));

        assert(alignment.get_query().begin() >= this_query.c_str());
        assert(alignment.get_query().end() <= this_query.c_str() + this_query.size());
    }
}


template class Alignment<>;
template class QueryAlignment<>;
template class DPTable<>;

} // namespace align
} // namespace graph
} // namespace mtg<|MERGE_RESOLUTION|>--- conflicted
+++ resolved
@@ -25,14 +25,6 @@
     char start_char = *(seed.get_query_end() - 1);
     score_t last_char_score = config.get_row(start_char)[seed.get_sequence().back()];
 
-<<<<<<< HEAD
-    auto &table_init = dp_table_[seed.back()];
-    if (!table_init.size()) {
-        table_init = Column(size, config.min_cell_score, start_char, start_pos);
-    } else {
-        table_init.expand_to_cover(0, size);
-    }
-=======
     iterator column_it = dp_table_.find(seed.back());
     if (column_it == dp_table_.end()) {
         column_it = emplace(seed.back(), Column(size, config.min_cell_score,
@@ -42,7 +34,6 @@
     }
 
     auto &table_init = column_it.value();
->>>>>>> c73d627e
 
     bool update = false;
 
