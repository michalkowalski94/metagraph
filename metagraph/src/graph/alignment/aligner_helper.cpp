#include "aligner_helper.hpp"

#include "graph/representation/succinct/dbg_succinct.hpp"
#include "common/logger.hpp"


namespace mtg {
namespace graph {
namespace align {

using mtg::common::logger;


template <typename NodeType>
Alignment<NodeType>::Alignment(std::string_view query,
                               std::vector<NodeType>&& nodes,
                               std::string&& sequence,
                               score_t score,
                               size_t clipping,
                               bool orientation,
                               size_t offset)
      : query_begin_(query.data()),
        query_end_(query.data() + query.size()),
        nodes_(std::move(nodes)),
        sequence_(std::move(sequence)),
        score_(score),
        orientation_(orientation),
        offset_(offset) {
    assert(query_begin_);
    assert(query_end_);

    size_t query_size = query_end_ - query_begin_;
    size_t min_length = std::min(query_size, sequence_.size());

    cigar_ = std::inner_product(
        query_begin_,
        query_begin_ + min_length,
        sequence_.c_str(),
        Cigar(Cigar::CLIPPED, clipping),
        [&](Cigar &cigar, bool equal) -> Cigar& {
            cigar.append(equal ? Cigar::MATCH : Cigar::MISMATCH);
            return cigar;
        },
        std::equal_to<char>()
    );

    assert(!(query_size - min_length) || (sequence_.size() - min_length));
    cigar_.append(Cigar::INSERTION, query_size - min_length);
    cigar_.append(Cigar::DELETION, sequence_.size() - min_length);
}

template <typename NodeType>
Alignment<NodeType>::Alignment(const DPTable<NodeType> &dp_table,
                               const DBGAlignerConfig &config,
                               std::string_view query_view,
                               typename DPTable<NodeType>::const_iterator column,
                               size_t start_pos,
                               size_t offset,
                               NodeType *start_node,
                               const Alignment &seed)
      : query_begin_(NULL),
        query_end_(NULL),
        orientation_(seed.get_orientation()),
        offset_(offset) {
    assert(start_node);

    auto i = start_pos;
    size_t shift = column->second.start_index;
    assert(i >= shift);
    assert(i - shift < column->second.scores.size());
    score_ = column->second.scores.at(i - shift);
    Cigar::Operator op = column->second.ops.at(i - shift);
    NodeType prev_node;
    switch (column->second.prev_nodes.at(i - shift)) {
        case 0: { prev_node = SequenceGraph::npos; } break;
        case 0xFF: { prev_node = column->first; } break;
        default: {
            prev_node = column->second.select_prev_node(column->second.prev_nodes.at(i - shift));
        }
    }

    NodeType prev_gap_node;
    switch (column->second.gap_prev_nodes.at(i - shift)) {
        case 0: { prev_gap_node = SequenceGraph::npos; } break;
        case 0xFF: { prev_gap_node = column->first; } break;
        default: {
            prev_gap_node = column->second.select_prev_node(column->second.gap_prev_nodes.at(i - shift));
        }
    }

    if (op == Cigar::DELETION)
        prev_node = prev_gap_node;

    uint32_t gap_count = op == Cigar::DELETION ? column->second.gap_count.at(i - shift) - 1 : 0;

    if (!i && prev_node == SequenceGraph::npos)
        return;

    // use config to recompute CIGAR score in DEBUG mode
    score_t score_track = score_;
    Cigar::Operator last_op = Cigar::CLIPPED;

    score_t gap_diff = config.gap_opening_penalty - config.gap_extension_penalty;

    // TODO: If there is a cyclic part of the graph in which the optimal
<<<<<<< HEAD
    //       alignment involves a deletion, then a score which was previously
=======
    //       alignment involves an insertion, then a score which was previously
>>>>>>> f559e1f3
    //       from a insertion may be replaced with a match. This will cause
    //       subsequent insertion scores to be wrong since they're no longer
    //       extensions. The only way to fix this is to store a separate vector
    //       to keep partial alignments ending in insertions.
    //       Until this is fixed, the score checking asserts have been commented out.

    std::vector<typename DPTable<NodeType>::const_iterator> out_columns;
    while (prev_node != SequenceGraph::npos) {
        auto prev_column = dp_table.find(prev_node);
        assert(prev_column != dp_table.end());
        assert(i || op == Cigar::DELETION);

        switch (op) {
            case Cigar::MATCH:
            case Cigar::MISMATCH: {
                --i;
                out_columns.emplace_back(column);

                if (last_op == Cigar::DELETION)
                    score_track -= gap_diff;

                // assert(column->second.scores.at(i + 1) >= score_track);
                score_track -= config.get_row(column->second.last_char)[query_view[i]];
                // assert(prev_column->second.scores.at(i) >= score_track);

            } break;
            case Cigar::DELETION: {
                out_columns.emplace_back(column);

                score_track -= config.gap_extension_penalty;

            } break;
            case Cigar::INSERTION: {
                assert(column == prev_column);
                --i;

                assert(i >= shift);
                assert(i - shift < column->second.scores.size());

                // assert(column->second.prev_nodes.at(i + 1) == 0xFF);
                // assert(column->second.scores.at(i + 1) >= score_track);

                if (column->second.ops.at(i - shift) == Cigar::DELETION) {
                    logger->error("INSERTION after DELETION: {}", query_view);
                    exit(1);
                }

                score_track -= column->second.ops.at(i - shift) == Cigar::INSERTION
                    ? config.gap_extension_penalty
                    : config.gap_opening_penalty;
                // assert(column->second.scores.at(i) >= score_track);

            } break;
            case Cigar::MISSING:
            case Cigar::CLIPPED: { assert(false); }
        }

        cigar_.append(op);

        last_op = op;

        column = prev_column;
        shift = prev_column->second.start_index;
        assert(i >= shift);
        assert(i - shift < column->second.scores.size());
        if (gap_count) {
            --gap_count;
        } else {
            op = column->second.ops.at(i - shift);

            if (op == Cigar::DELETION)
                gap_count = column->second.gap_count.at(i - shift) - 1;
        }
        switch (column->second.prev_nodes.at(i - shift)) {
            case 0: { prev_node = SequenceGraph::npos; } break;
            case 0xFF: { prev_node = column->first; } break;
            default: {
                prev_node = column->second.select_prev_node(column->second.prev_nodes.at(i - shift));
            }
        }

        switch (column->second.gap_prev_nodes.at(i - shift)) {
            case 0: { prev_gap_node = SequenceGraph::npos; } break;
            case 0xFF: { prev_gap_node = column->first; } break;
            default: {
                prev_gap_node = column->second.select_prev_node(column->second.gap_prev_nodes.at(i - shift));
            }
        }

        if (op == Cigar::DELETION)
            prev_node = prev_gap_node;
    }

    const auto &score_col = column->second.scores;

    if (last_op == Cigar::DELETION)
        score_track -= gap_diff;

    score_t correction = score_col.at(i - shift) - score_track;

    // assert(correction >= 0);

    if (correction > 0)
        logger->trace("Fixing outdated score: {} -> {}", score_, score_ + correction);

    score_ -= score_col.at(i - shift) - correction;

    *start_node = column->first;

    if (i > std::numeric_limits<Cigar::LengthType>::max())
        throw std::runtime_error("Error: clipping length can't be stored in CIGAR");

    cigar_.append(Cigar::CLIPPED, i);
    assert(cigar_.size());

    query_begin_ = query_view.data() + i;
    query_end_ = query_view.data() + start_pos;

    std::reverse(cigar_.begin(), cigar_.end());


    nodes_.resize(out_columns.size());
    std::transform(out_columns.rbegin(),
                   out_columns.rend(),
                   nodes_.begin(),
                   [](const auto &iter) { return iter->first; });

    sequence_.assign(out_columns.size(), 'N');
    std::transform(out_columns.rbegin(),
                   out_columns.rend(),
                   sequence_.begin(),
                   [](const auto &iter) { return iter->second.last_char; });

    if (correction < 0) {
        logger->warn(
            "Correcting score: {} -> {}\nQuery: {}\nTarget: {}\nSeed: {}\nExtension: {}",
            score_,
            score_ + correction,
            seed.get_sequence() + std::string(query_view),
            seed.get_sequence() + sequence_,
            seed.get_cigar().to_string(),
            cigar_.to_string()
        );
    }
}

template <typename NodeType>
void Alignment<NodeType>::append(Alignment&& other) {
    assert(query_end_ == other.query_begin_);
    assert(orientation_ == other.orientation_);
    assert(cigar_.empty() || cigar_.back().first != Cigar::CLIPPED);

    nodes_.insert(nodes_.end(), other.nodes_.begin(), other.nodes_.end());
    sequence_ += std::move(other.sequence_);
    score_ += other.score_;

    cigar_.append(std::move(other.cigar_));
    query_end_ = other.query_end_;
}

template <typename NodeType>
Alignment<NodeType>::Alignment(const AlignmentPrefix<NodeType> &alignment_prefix) {
    const auto &data = alignment_prefix.data();
    assert(data.get_cigar().size());

    offset_ = data.get_offset() + alignment_prefix.get_offset();
    if (offset_ == alignment_prefix.get_graph().get_k()) {
        *this = Alignment();
        return;
    }

    query_begin_ = data.get_query().data();
    auto prefix_node = alignment_prefix.get_prefix_node();
    if (prefix_node) {
        nodes_.assign(&prefix_node, &prefix_node + 1);
    } else {
        nodes_.assign(data.get_nodes().begin(), alignment_prefix.get_node_end_it().base());
    }

    cigar_ = data.get_cigar();
    orientation_ = data.get_orientation();
    sequence_ = alignment_prefix.get_sequence();

    score_ = alignment_prefix.get_score();
    query_end_ = alignment_prefix.get_query().data() + alignment_prefix.get_query().size();

    if (cigar_.back().first == Cigar::CLIPPED)
        cigar_.pop_back();

    for (size_t i = 0; i < alignment_prefix.get_trim(); ++i) {
        --cigar_.back().second;

        if (!cigar_.back().second)
            cigar_.pop_back();
    }
}

template <typename NodeType>
Alignment<NodeType>::Alignment(const AlignmentSuffix<NodeType> &alignment_suffix) {
    const auto &data = alignment_suffix.data();
    assert(data.get_cigar().size());

    query_end_ = data.get_query().data() + data.get_query().size();
    orientation_ = data.get_orientation();
    offset_ = data.get_offset();

    score_ = alignment_suffix.get_score();
    query_begin_ = alignment_suffix.get_query().data();
    sequence_ = alignment_suffix.get_sequence();

    auto node_it = data.begin();
    const auto node_end_it = data.end();

    CigarOpIterator begin(data.get_cigar(), data.get_clipping());
    assert(begin <= alignment_suffix.get_op_it());
    CigarOpIterator end(data.get_cigar(),
                        data.get_cigar().end() - static_cast<bool>(data.get_end_clipping()));
    assert(begin <= end);
    assert(alignment_suffix.get_op_it() <= end);

    auto it = alignment_suffix.get_op_it();
    assert(begin <= it);
    assert(it <= end);

#ifndef NDEBUG
    size_t orig_offset = offset_;
#endif

    while (begin < it) {
        if (*begin != Cigar::INSERTION) {
            if (node_it + 1 != node_end_it) {
                ++node_it;
                if (offset_)
                    --offset_;
            } else {
                ++offset_;
            }
        }
        ++begin;
    }

    assert(offset_ == orig_offset + alignment_suffix.get_added_offset());

    if (offset_ == alignment_suffix.get_k()) {
        *this = Alignment();
        return;
    }

    while (it != end) {
        assert(it < end);
        cigar_.append(*it);
        ++it;
    }

    assert(node_it == alignment_suffix.get_node_begin_it());
    nodes_.assign(node_it, node_end_it);

    extend_query_begin(data.get_query().data());
}

template <typename NodeType>
std::pair<Alignment<NodeType>, Alignment<NodeType>> Alignment<NodeType>
::get_best_overlap(const Alignment &first, const Alignment &second,
                   const DeBruijnGraph &graph,
                   const DBGAlignerConfig &config) {
    assert(!second.offset_);
    assert(first.is_valid(graph, &config));
    assert(second.is_valid(graph, &config));
    assert(first.sequence_.size() - first.nodes_.size() + 1 + first.offset_
        == second.sequence_.size() - second.nodes_.size() + 1 + second.offset_);

    // no overlap
    if (second.get_query().data() >= first.get_query_end())
        return {};

    // check if first (second) is a prefix of second (first)
    if (first.get_query().data() == second.get_query().data()) {
        auto [first_it, second_it] = std::mismatch(
            CigarOpIterator(first.cigar_),
            CigarOpIterator(first.cigar_, first.cigar_.end()),
            CigarOpIterator(second.cigar_)
        );
        if (first_it.get_it() == first.cigar_.end()) {
            // first cigar is a prefix of the second
            return {};
        } else if (second_it.get_it() == second.cigar_.end()) {
            // second cigar is a prefix of the first
            return {};
        }
    }

    // check if first (second) is a suffix of second (first)
    if (first.get_query_end() == second.get_query_end()) {
        auto first_rbegin = std::make_reverse_iterator(CigarOpIterator(first.cigar_, first.cigar_.end()));
        auto first_rend = std::make_reverse_iterator(CigarOpIterator(first.cigar_, first.get_clipping()));
        auto second_rbegin = std::make_reverse_iterator(CigarOpIterator(second.cigar_, second.cigar_.end()));
        auto second_rend = std::make_reverse_iterator(CigarOpIterator(second.cigar_, second.get_clipping()));

        auto [first_rit, second_rit] = std::mismatch(first_rbegin, first_rend, second_rbegin);
        if (first_rit == first_rend) {
            // first cigar is a suffix of the second
            return {};
        } else if (second_rit == second_rend) {
            // second cigar is a suffix of the first
            return {};
        }
    }

    size_t k = graph.get_k();
    AlignmentPrefix<NodeType> first_prefix(first, config, graph);
    AlignmentSuffix<NodeType> second_suffix(second, config, k);

    size_t overlap = first_prefix.get_query().data() + first_prefix.get_query().size()
        - second_suffix.get_query().data();

    AlignmentPrefix<NodeType> best_first_prefix = first_prefix;
    AlignmentSuffix<NodeType> best_second_suffix = second_suffix;
    std::vector<NodeType> best_forward_traversal;
    std::vector<NodeType> best_reverse_traversal;
    score_t best_score = config.min_cell_score;
    size_t best_overlap = overlap + 1;

    // initialize: trim overlap from the right of first
    auto node_it = first_prefix.get_node_end_it();
    auto first_zero = std::find(node_it, first.rend(), NodeType());
    auto next_nonzero = std::find_if(first_zero, first.rend(), [](NodeType a) -> bool { return a; });
    size_t gap_length = next_nonzero - first_zero;

    if (static_cast<size_t>(first_zero - node_it) < gap_length)
        return {};

    assert(!first_prefix.eof());
    while (first_prefix.get_back_op() == Cigar::Operator::DELETION) {
        assert(!first_prefix.eof());
        ++node_it;
        if (static_cast<size_t>(first_zero - node_it) < gap_length)
            return {};

        ++first_prefix;

        if (first_prefix.get_offset())
            return {};
    }
    for (size_t i = 0; i < overlap; ++i) {
        assert(!first_prefix.eof());
        if (first_prefix.get_back_op() != Cigar::MISSING)
            ++node_it;
        if (static_cast<size_t>(first_zero - node_it) < gap_length)
            return {};
        ++first_prefix;
        if (first_prefix.get_offset())
            return {};
        while (first_prefix.get_back_op() == Cigar::Operator::DELETION) {
            assert(!first_prefix.eof());
            ++node_it;
            if (static_cast<size_t>(first_zero - node_it) < gap_length)
                return {};
            ++first_prefix;
            if (first_prefix.get_offset())
                return {};
        }
        assert(!first_prefix.eof() || i + 1 == overlap);
    }

    assert(first_prefix.get_query().data() + first_prefix.get_query().size()
            == second_suffix.get_query().data());

    auto get_traversal_steps = [&]() {
        std::string_view first_prefix_seq = first_prefix.get_sequence();
        std::string_view second_suffix_seq = second_suffix.get_sequence();

        std::vector<NodeType> forward_path;
        size_t max_forward = std::min(k, second_suffix_seq.size());
        forward_path.reserve(max_forward);
        graph.traverse(*first_prefix.get_node_end_it(),
                       second_suffix_seq.data(),
                       second_suffix_seq.data() + max_forward,
                       [&](NodeType next) { forward_path.push_back(next); },
                       [&]() { return forward_path.size() >= max_forward; });

        size_t max_reverse = 0;
        std::vector<NodeType> reverse_path;
        if (forward_path.size() < max_forward && !second_suffix.get_added_offset()) {
            NodeType prev = *second_suffix.get_node_begin_it();
            max_reverse = std::min(
                k - forward_path.size(),
                static_cast<size_t>(second_suffix.get_node_begin_it() - first.begin())
            );
            reverse_path.reserve(max_reverse);
            auto end = first_prefix_seq.rbegin() + max_reverse;
            for (auto it = first_prefix_seq.rbegin(); it != end && prev; ++it) {
                if ((prev = graph.traverse_back(prev, *it)))
                    reverse_path.push_back(prev);
            }

            assert(forward_path.size() + reverse_path.size() <= k);
            if (forward_path.size() + reverse_path.size() == k) {
                if (forward_path.back() == reverse_path.back()) {
                    reverse_path.pop_back();
                } else {
                    assert(forward_path.empty() || reverse_path.empty());
                    // paths don't intersect
                    forward_path.clear();
                    reverse_path.clear();
                }
            }
        }

        return std::make_tuple(std::move(forward_path),
                               std::move(reverse_path),
                               max_forward,
                               max_reverse);
    };

    auto end_gap_penalty = [&config](size_t length) -> score_t {
        return length ? config.gap_opening_penalty + (length - 1) * config.gap_extension_penalty : 0;
    };

    auto step_first_forward = [&]() -> bool {
        if (first_prefix.reof())
            return true;

        while (!first_prefix.reof() && first_prefix.get_back_op() == Cigar::Operator::DELETION) {
            assert(!first_prefix.reof());
            --first_prefix;
            assert(Alignment(first_prefix).is_valid(graph, &config));
        }

        if (first_prefix.reof())
            return true;

        --first_prefix;
        assert(Alignment(first_prefix).is_valid(graph, &config));

        if (first_prefix.reof())
            return true;

        while (!first_prefix.reof() && first_prefix.get_back_op() == Cigar::Operator::DELETION) {
            assert(!first_prefix.reof());
            --first_prefix;
            assert(Alignment(first_prefix).is_valid(graph, &config));
        }

        return first_prefix.reof();
    };

    auto step_second_forward = [&]() -> bool {
        assert(!second_suffix.eof());
        while (second_suffix.get_front_op() == Cigar::Operator::DELETION) {
            assert(!second_suffix.eof());
            ++second_suffix;
            assert(Alignment(second_suffix).is_valid(graph, &config));
        }
        assert(!second_suffix.eof());
        ++second_suffix;
        assert(Alignment(second_suffix).is_valid(graph, &config));
        while (!second_suffix.eof() && (second_suffix.get_front_op() == Cigar::Operator::DELETION
                                        || second_suffix.get_front_op() == Cigar::Operator::MISSING)) {
            assert(!second_suffix.eof());
            ++second_suffix;
            assert(Alignment(second_suffix).is_valid(graph, &config));
        }

        return second_suffix.eof();
    };

    for (size_t i = 0; i <= overlap; ++i) {
        auto [forward_path, reverse_path, max_forward, max_reverse] = get_traversal_steps();
        if (forward_path.size() || reverse_path.size()) {
            if (forward_path.size() == k) {
                assert(reverse_path.empty());
                assert(forward_path.back() == *second_suffix.get_node_begin_it());
                score_t cur_score = first_prefix.get_score() + second_suffix.get_score();
                if (cur_score > best_score) {
                    best_first_prefix = first_prefix;
                    best_second_suffix = second_suffix;
                    best_score = cur_score;
                    best_overlap = i;
                    best_forward_traversal = std::move(forward_path);
                    best_reverse_traversal = std::move(reverse_path);
                }
            } else {
                assert(k - 1 >= forward_path.size() + reverse_path.size());
                size_t num_missing_kmers = k - 1 - forward_path.size() - reverse_path.size();
                if (!num_missing_kmers || forward_path.size() != max_forward || max_forward == k) {
                    // overlap works
                    score_t cur_score = first_prefix.get_score() + second_suffix.get_score()
                        + end_gap_penalty(num_missing_kmers);
                    if (cur_score > best_score) {
                        best_first_prefix = first_prefix;
                        best_second_suffix = second_suffix;
                        best_score = cur_score;
                        best_overlap = i;
                        best_forward_traversal = std::move(forward_path);
                        best_reverse_traversal = std::move(reverse_path);
                    }
                }
            }
        } else {
            score_t cur_score = first_prefix.get_score() + second_suffix.get_score()
                + end_gap_penalty(k);
            if (cur_score > best_score) {
                best_first_prefix = first_prefix;
                best_second_suffix = second_suffix;
                best_score = cur_score;
                best_overlap = i;
                best_forward_traversal = std::move(forward_path);
                best_reverse_traversal = std::move(reverse_path);
            }
        }

        bool step_first = false;
        bool step_second = false;
        for (size_t j = 0; j < forward_path.size(); ++j) {
            step_first = step_first_forward();
            step_second = step_second_forward();
            if (step_first || step_second)
                break;
        }

        if (step_first || step_second)
            break;

        step_first = step_first_forward();
        step_second = step_second_forward();

        if (step_first || step_second)
            break;

        assert(first_prefix.get_query().data() + first_prefix.get_query().size()
            == second_suffix.get_query().data());
    }

    if (best_overlap > overlap)
        return {};

    if (best_second_suffix.get_query().data() == second.get_query_end())
        return {};

    if (best_first_prefix.get_query().data() + best_first_prefix.get_query().size()
            <= first.get_query().data()) {
        return {};
    }

    Alignment<NodeType> new_first(best_first_prefix);
    Alignment<NodeType> new_second(best_second_suffix);

    if (best_forward_traversal.empty() && best_reverse_traversal.empty()) {
        new_second.extend_query_begin(second.get_query().data() - second.get_clipping());

        assert(new_first.get_query_end() == new_second.get_query().data());

        return std::make_pair(std::move(new_first), std::move(new_second));
    }

    if (best_forward_traversal.size() == k) {
        if (new_second.get_clipping())
            new_second.cigar_.pop_front();
        new_first.nodes_.insert(new_first.nodes_.end(), best_forward_traversal.begin(), best_forward_traversal.end() - 1);
        new_first.append(std::move(new_second));
        assert(new_first.score_ == best_score);
        assert(Alignment(new_first).is_valid(graph, &config));
        return std::make_pair(std::move(new_first), Alignment());
    }

    if (new_second.offset_ < k - 1) {
        size_t to_insert = k - 1 - new_second.offset_;
        new_second.nodes_.insert(new_second.nodes_.begin(), to_insert, NodeType());
        new_second.offset_ = k - 1;

        size_t to_insert_front = std::min(to_insert, best_forward_traversal.size());
        std::copy(best_forward_traversal.begin(), best_forward_traversal.begin() + to_insert_front,
                  new_second.nodes_.begin());

        if (to_insert > to_insert_front) {
            size_t to_insert_back = std::min(to_insert - to_insert_front,
                                             best_reverse_traversal.size());
            assert(to_insert - to_insert_back >= to_insert_front);
            std::copy(best_reverse_traversal.rbegin(),
                      best_reverse_traversal.rbegin() + to_insert_back,
                      new_second.nodes_.begin() + to_insert - to_insert_back);
        }
    }

    if (new_second.get_clipping())
        new_second.cigar_.pop_front();

    assert(k - 1 >= best_forward_traversal.size() + best_reverse_traversal.size());
    size_t num_missing_kmers = k - 1 - best_forward_traversal.size() - best_reverse_traversal.size();
    if (num_missing_kmers) {
        size_t insert_pos = 0;
        size_t seq_insert_pos = 0;
        CigarOpIterator it(new_second.get_cigar());
        CigarOpIterator end(new_second.get_cigar(), new_second.get_cigar().end());
        for (size_t i = 0; i < best_forward_traversal.size(); ++i) {
            assert(it != end);
            while (*it == Cigar::INSERTION || *it == Cigar::MISSING) {
                assert(it != end);
                ++it;
                ++insert_pos;

                if (*it == Cigar::INSERTION)
                    ++seq_insert_pos;
            }

            assert(it != end);
            if (*it != Cigar::DELETION && *it != Cigar::MISSING)
                ++seq_insert_pos;

            ++insert_pos;
            ++it;
        }

        if (it != end) {
            new_second.cigar_.insert(insert_pos, Cigar::MISSING, num_missing_kmers);
            new_first.score_ += config.gap_opening_penalty + (num_missing_kmers - 1) * config.gap_extension_penalty;
        }
    }

    new_first.append(std::move(new_second));
    assert(new_first.score_ == best_score);
    assert(Alignment(new_first).is_valid(graph, &config));
    return std::make_pair(std::move(new_first), Alignment());
}

template <typename NodeType>
void Alignment<NodeType>::trim_offset() {
    if (!offset_ || empty() || cigar_.empty())
        return;

    auto it = cigar_.begin();
    if (it->first == Cigar::CLIPPED)
        ++it;

    if (it == cigar_.end())
        return;

    auto jt = nodes_.begin();
    size_t counter = 0;
    while (offset_ && it != cigar_.end() && jt != nodes_.end()) {
        if (counter == it->second
                || it->first == Cigar::CLIPPED
                || it->first == Cigar::INSERTION) {
            ++it;
            counter = 0;
            continue;
        }

        size_t jump = std::min({ offset_, static_cast<size_t>(it->second),
                                          static_cast<size_t>(nodes_.end() - jt) });
        offset_ -= jump;
        counter += jump;
        jt += jump;
    }

    if (jt == nodes_.end()) {
        --jt;
        ++offset_;
    }

    nodes_.erase(nodes_.begin(), jt);
}

template <typename NodeType>
void Alignment<NodeType>::reverse_complement(const DeBruijnGraph &graph,
                                             std::string_view query_rev_comp) {
    assert(graph.is_canonical_mode());

    if (empty())
        return;

    assert(query_end_ + get_end_clipping()
        == query_begin_ - get_clipping() + query_rev_comp.size());
    assert(is_valid(graph));

    trim_offset();
    assert(is_valid(graph));

    if (!offset_) {
        reverse_complement_seq_path(graph, sequence_, nodes_);
    } else {
        assert(nodes_.size() == 1);
        // extract target sequence prefix
        std::string rev_seq = graph.get_node_sequence(nodes_.front()).substr(0, offset_)
            + sequence_;

        // if the alignment starts from a source k-mer, then traverse forwards
        // until a non-dummy k-mer is hit and check if its reverse complement exists
        const auto *dbg_succ = dynamic_cast<const DBGSuccinct*>(&graph);
        if (dbg_succ && rev_seq[0] == boss::BOSS::kSentinel) {
            const auto &boss = dbg_succ->get_boss();
            assert(rev_seq.length() == graph.get_k());
            auto edge = dbg_succ->kmer_to_boss_index(nodes_.back());
            auto edge_label = boss.get_W(edge) % boss.alph_size;

            // TODO: for efficiency, the last outgoing edge is taken at each step.
            // This is valid for canonical graphs since the reverse complement of
            // the found non-dummy k-mer is guaranteed to exist, but this node may
            // not exist in a non-canonical graph.
            for (size_t i = 0; i < offset_; ++i) {
                edge = boss.fwd(edge, edge_label);
                edge_label = boss.get_W(edge) % boss.alph_size;
                if (edge_label == boss::BOSS::kSentinelCode) {
                    // reverse complement not found
                    *this = Alignment();
                    return;
                }

                nodes_.push_back(dbg_succ->boss_to_kmer_index(edge));
                rev_seq.push_back(boss.decode(edge_label));
            }
            nodes_.assign(nodes_.begin() + offset_, nodes_.end());
            rev_seq.assign(rev_seq.begin() + offset_, rev_seq.end());

            assert(nodes_ == map_sequence_to_nodes(graph, rev_seq));
            std::vector<NodeType> rev_nodes = nodes_;
            reverse_complement_seq_path(graph, rev_seq, rev_nodes);

            assert(std::find(rev_nodes.begin(), rev_nodes.end(),
                             DeBruijnGraph::npos) == rev_nodes.end());

            assert(rev_seq.size() > offset_);
            sequence_.assign(rev_seq.begin() + offset_, rev_seq.end());
            nodes_.assign(rev_nodes.begin(), rev_nodes.end());

        } else {
            assert(nodes_.size() == 1);
            assert(nodes_ == map_sequence_to_nodes(graph, rev_seq));
            std::vector<NodeType> rev_nodes = nodes_;
            reverse_complement_seq_path(graph, rev_seq, rev_nodes);

            assert(std::find(rev_nodes.begin(), rev_nodes.end(),
                             DeBruijnGraph::npos) == rev_nodes.end());

            // trim off ending from reverse complement (corresponding to the added prefix)
            size_t trim_left = offset_;
            while (trim_left && rev_nodes.size() > 1) {
                rev_nodes.pop_back();
                rev_seq.pop_back();
                --trim_left;
            }

            for (size_t i = 0; i < trim_left; ++i) {
                size_t indegree = 0;
                graph.adjacent_incoming_nodes(rev_nodes[0], [&](NodeType prev) {
                    ++indegree;

                    // TODO: there are multiple possible reverse complements, which
                    // do we pick? Currently we pick the first one
                    if (indegree == 1)
                        rev_nodes[0] = prev;
                });

                if (!indegree) {
                    *this = Alignment();
                    return;
                }

                rev_seq.pop_back();
            }

            nodes_ = rev_nodes;
            sequence_ = rev_seq;
            offset_ = trim_left;
            assert(!trim_left
                    || graph.get_node_sequence(rev_nodes[0]).substr(trim_left) == sequence_);
        }
    }

    std::reverse(cigar_.begin(), cigar_.end());

    orientation_ = !orientation_;

    query_begin_ = query_rev_comp.data() + get_clipping();
    query_end_ = query_rev_comp.data() + (query_rev_comp.size() - get_end_clipping());

    assert(query_end_ >= query_begin_);
    assert(is_valid(graph));
}

// derived from:
// https://github.com/maickrau/GraphAligner/blob/236e1cf0514cfa9104e9a3333cdc1c43209c3c5a/src/vg.proto
template <typename NodeType>
Json::Value Alignment<NodeType>::path_json(size_t node_size,
                                           std::string_view label) const {
    assert(nodes_.size());

    Json::Value path;

    auto cigar_it = cigar_.begin();
    if (cigar_.size() && cigar_it->first == Cigar::CLIPPED) {
        cigar_it++;
    }

    size_t cigar_offset = 0;
    assert(cigar_it != cigar_.end());

    int64_t rank = 1;
    const char *query_start = query_begin_;

    size_t cur_pos = rank == 1 ? offset_ : 0;

    Json::Value mapping;
    Json::Value position;
    position["node_id"] = nodes_.front();

    if (cur_pos)
        position["offset"] = Json::Value::UInt64(cur_pos);

    // set to true if the node is the reverse complement of the query
    //position["is_reverse"] = false;

    mapping["position"] = position;

    // handle alignment to the first node
    while (cur_pos < node_size && cigar_it != cigar_.end()) {
        assert(cigar_it->second > cigar_offset);
        size_t next_pos = std::min(node_size,
                                   cur_pos + (cigar_it->second - cigar_offset));
        size_t next_size = next_pos - cur_pos;
        assert(cigar_offset + next_size <= cigar_it->second);

        Json::Value edit;
        switch (cigar_it->first) {
            case Cigar::MISMATCH: {
                assert(query_start + next_size <= query_end_);
                edit["from_length"] = Json::Value::UInt64(next_size);
                edit["to_length"] = Json::Value::UInt64(next_size);
                edit["sequence"] = std::string(query_start, next_size);
                query_start += next_size;
            } break;
            case Cigar::INSERTION: {
                assert(query_start + next_size <= query_end_);
                // this assumes that INSERTIONs can't happen right after DELETIONs
                //edit["from_length"] = 0;
                edit["to_length"] = Json::Value::UInt64(next_size);
                edit["sequence"] = std::string(query_start, next_size);
                query_start += next_size;

                // the target is not consumed, so reset the position
                next_pos = cur_pos;
            } break;
            case Cigar::DELETION: {
                edit["from_length"] = Json::Value::UInt64(next_size);
                //edit["to_length"] = 0;
            } break;
            case Cigar::MATCH: {
                assert(query_start + next_size <= query_end_);
                edit["from_length"] = Json::Value::UInt64(next_size);
                edit["to_length"] = Json::Value::UInt64(next_size);
                query_start += next_size;
            } break;
            case Cigar::MISSING: {
                throw std::runtime_error("First node should not be missing");
            } break;
            case Cigar::CLIPPED: {
                ++cigar_it;
                cigar_offset = 0;
                assert(cigar_it == cigar_.end());
                continue;
            }
        }

        cigar_offset += next_size;
        cur_pos = next_pos;

        mapping["edit"].append(edit);

        if (cigar_offset == cigar_it->second) {
            ++cigar_it;
            cigar_offset = 0;
        }
    }

    mapping["rank"] = rank++;
    path["mapping"].append(mapping);

    // handle the rest of the alignment
    for (auto node_it = nodes_.begin() + 1; node_it != nodes_.end(); ++node_it) {
        assert(cigar_it != cigar_.end());
        assert(cigar_it->second > cigar_offset);

        Json::Value mapping;
        Json::Value position;
        position["node_id"] = *node_it;
        position["offset"] = Json::Value::UInt64(node_size - 1);
        // set to true if the node is the reverse complement of the query
        //position["is_reverse"] = false;
        mapping["position"] = position;

        if (cigar_it->first == Cigar::INSERTION) {
            Json::Value edit;
            size_t length = cigar_it->second - cigar_offset;
            assert(query_start + length < query_end_);
<<<<<<< HEAD
            // TODO: this assumes that INSERTIONS can't happen right after deletions
=======
            // TODO: this assumes that INSERTIONs can't happen right after DELETIONs
>>>>>>> f559e1f3
            //edit["from_length"] = 0;
            edit["to_length"] = Json::Value::UInt64(length);
            edit["sequence"] = std::string(query_start, length);
            query_start += length;
            ++cigar_it;
            cigar_offset = 0;
            mapping["edit"].append(edit);
            assert(cigar_it != cigar_.end());
        }

        if (cigar_it->first == Cigar::MISSING) {
            Json::Value edit;
            size_t length = cigar_it->second - cigar_offset;
            assert(query_start + length < query_end_);
            edit["to_length"] = Json::Value::UInt64(length);
            edit["sequence"] = std::string(length, boss::BOSS::kSentinel);
            ++cigar_it;
            cigar_offset = 0;
            mapping["edit"].append(edit);
            assert(cigar_it != cigar_.end());
        }

        Json::Value edit;
        switch (cigar_it->first) {
            case Cigar::MISMATCH: {
                assert(query_start < query_end_);
                edit["from_length"] = 1;
                edit["to_length"] = 1;
                edit["sequence"] = std::string(query_start, 1);
                query_start++;
            } break;
            case Cigar::DELETION: {
                edit["from_length"] = 1;
                //edit["to_length"] = 0;
            } break;
            case Cigar::MATCH: {
                edit["from_length"] = 1;
                edit["to_length"] = 1;
                query_start++;
            } break;
            case Cigar::MISSING:
            case Cigar::INSERTION:
            case Cigar::CLIPPED: assert(false); break;
        }

        if (++cigar_offset == cigar_it->second) {
            cigar_offset = 0;
            ++cigar_it;
        }

        mapping["edit"].append(edit);
        mapping["rank"] = rank++;
        path["mapping"].append(mapping);
    }

    assert(query_start == query_end_);
    assert(cigar_it == cigar_.end()
            || (cigar_it + 1 == cigar_.end() && cigar_it->first == Cigar::CLIPPED));

    path["length"] = Json::Value::UInt64(nodes_.size());
    //path["is_circular"]; // bool

    if (label.data())
        path["name"] = std::string(label);

    return path;
}

template <typename NodeType>
Json::Value Alignment<NodeType>::to_json(std::string_view query,
                                         const DeBruijnGraph &graph,
                                         bool is_secondary,
                                         std::string_view read_name,
                                         std::string_view label) const {
    assert(is_valid(graph));

    // encode alignment
    Json::Value alignment;

    alignment["name"] = read_name.data() ? std::string(read_name) : "";
    alignment["sequence"] = std::string(query);

    if (sequence_.size())
        alignment["annotation"]["ref_sequence"] = sequence_;

    if (query_end_ == query_begin_)
        return alignment;

    const char *query_start = query.data();
    assert(query_start + cigar_.get_clipping() == query_begin_);
    assert(query_end_ >= query_start);

    alignment["annotation"]["cigar"] = cigar_.to_string();

    // encode path
    if (nodes_.size())
        alignment["path"] = path_json(graph.get_k(), label);

    alignment["score"] = static_cast<int32_t>(score_);

    if (query_begin_ > query_start)
        alignment["query_position"] = static_cast<int32_t>(query_begin_ - query_start);

    if (is_secondary)
        alignment["is_secondary"] = is_secondary;

    alignment["identity"] = query_end_ != query_begin_
        ? static_cast<double>(get_num_matches()) / (query_end_ - query_begin_)
        : 0;

    alignment["read_mapped"] = (query_end_ != query_begin_);

    if (orientation_)
        alignment["read_on_reverse_strand"] = orientation_;


    if (cigar_.get_clipping())
        alignment["soft_clipped"] = static_cast<bool>(cigar_.get_clipping());

    // Unused flags (for now)
    //alignment["quality"]; // bytes
    //alignment["mapping_quality"]; // int32
    //alignment["sample_name"]; // string
    //alignment["read_group"]; // string
    //alignment["fragment_prev"]; // Alignment
    //alignment["fragment_next"]; // Alignment
    //alignment["fragment"]; // Path
    //alignment["refpos"]; // Position
    //alignment["read_paired"]; // bool
    //alignment["mate_unmapped"]; // bool
    //alignment["mate_on_reverse_strand"]; // bool
    //alignment["discordant_insert_size"]; // bool
    //alignment["uniqueness"]; // double
    //alignment["correct"]; // double
    //alignment["secondary_score"]; // repeated int32
    //alignment["fragment_score"]; // double
    //alignment["mate_mapped_to_disjoint_subgraph"]; // bool
    //alignment["fragment_length_distribution"]; // string
    //alignment["haplotype_scored"]; // bool
    //alignment["haplotype_logprob"]; // double
    //alignment["time_used"]; // double
    //alignment["to_correct"]; // Position
    //alignment["correctly_mapped"]; // bool

    return alignment;
}

template <typename NodeType>
std::shared_ptr<const std::string> Alignment<NodeType>
::load_from_json(const Json::Value &alignment,
                 const DeBruijnGraph &graph) {
    cigar_.clear();
    nodes_.clear();
    sequence_.clear();

    auto query_sequence = std::make_shared<const std::string>(
        alignment["sequence"].asString()
    );
    auto query_start = query_sequence->c_str();

    query_begin_ = query_start + alignment["query_position"].asInt();
    orientation_ = alignment["read_on_reverse_strand"].asBool();
    score_ = alignment["score"].asInt();

    const auto& mapping = alignment["path"]["mapping"];
    assert(mapping.size() == alignment["path"]["length"].asUInt64());

    Json::ArrayIndex i = 0;
    offset_ = mapping[i]["position"]["offset"].asUInt64();

    size_t path_steps = 0;

    query_end_ = query_begin_;

    cigar_.append(Cigar::CLIPPED, query_begin_ - query_start);
    for (; i < mapping.size(); ++i) {
        nodes_.emplace_back(mapping[i]["position"]["node_id"].asUInt64());
        if (nodes_.size() == 1) {
            sequence_ = graph.get_node_sequence(nodes_.back()).substr(offset_);
        } else {
            if (nodes_.back()) {
                if (*(nodes_.rbegin() + 1)) {
                    graph.call_outgoing_kmers(*(nodes_.rbegin() + 1),
                                              [&](NodeType node, char c) {
                                                  if (node == nodes_.back())
                                                      sequence_ += c;
                                              });
                } else {
                    std::string start = graph.get_node_sequence(nodes_.back());
                    auto it = start.rbegin() + 1;
                    auto jt = sequence_.rbegin();
                    while (jt != sequence_.rend() && *jt == boss::BOSS::kSentinel) {
                        *jt = *it;
                        ++it;
                        ++jt;
                    }
                    sequence_ += start.back();
                }
            } else {
                sequence_ += boss::BOSS::kSentinel;
            }
        }
        const auto& edits = mapping[i]["edit"];

        for (Json::ArrayIndex j = 0; j < edits.size(); ++j) {
            assert(edits[j]["from_length"].asUInt64()
                       || edits[j]["to_length"].asUInt64());

            if (edits[j]["from_length"] == edits[j]["to_length"]) {
                if (edits[j]["sequence"].asString().size()) {
                    cigar_.append(Cigar::MISMATCH, edits[j]["from_length"].asUInt64());
                } else {
                    cigar_.append(Cigar::MATCH, edits[j]["from_length"].asUInt64());
                }

                path_steps += edits[j]["from_length"].asUInt64();
                query_end_ += edits[j]["to_length"].asUInt64();
            } else if (edits[j]["from_length"].asUInt64()) {
                cigar_.append(Cigar::DELETION, edits[j]["from_length"].asUInt64());
                path_steps += edits[j]["from_length"].asUInt64();
            } else {
                assert(edits[j]["to_length"].asUInt64());
                if (edits[j]["sequence"].asString()[0] == boss::BOSS::kSentinel) {
                    cigar_.append(Cigar::MISSING, edits[j]["to_length"].asUInt64());
                } else {
                    cigar_.append(Cigar::INSERTION, edits[j]["to_length"].asUInt64());
                    assert(edits[j]["sequence"].asString()
                            == std::string_view(query_end_, edits[j]["to_length"].asUInt64()));
                    query_end_ += edits[j]["to_length"].asUInt64();
                }
            }
        }
    }

    if (query_end_ < query_sequence->c_str() + query_sequence->length()) {
        cigar_.append(Cigar::CLIPPED,
                      query_sequence->c_str() + query_sequence->length() - query_end_);
    }

    if (alignment["annotation"]["cigar"]
            && cigar_ != Cigar(alignment["annotation"]["cigar"].asString())) {
        throw std::runtime_error("ERROR: CIGAR and mapping mismatch");
    }

    sequence_ = sequence_.substr(0, path_steps);
    assert(!alignment["annotation"]["ref_sequence"]
        || alignment["annotation"]["ref_sequence"].asString() == sequence_);

    if (!is_valid(graph))
        throw std::runtime_error("ERROR: JSON reconstructs invalid alignment");

    return query_sequence;
}

template <typename NodeType>
bool spell_path(const DeBruijnGraph &graph,
                const std::vector<NodeType> &path,
                std::string &seq,
                size_t offset = 0) {
    assert(offset < graph.get_k());

    if (path.empty())
        return "";

    seq.clear();
    seq.reserve(path.size() + graph.get_k() - 1);

    seq += path.front() ? graph.get_node_sequence(path.front())
                        : std::string(graph.get_k(), boss::BOSS::kSentinel);

    for (size_t i = 1; i < path.size(); ++i) {
        char next = '\0';
        if (!path[i]) {
            next = boss::BOSS::kSentinel;
        } else if (!path[i - 1]) {
            std::string start = graph.get_node_sequence(path[i]);
            auto it = start.rbegin() + 1;
            auto jt = std::make_reverse_iterator(path.begin() + i);
            assert(&*jt == &path[i - 1]);
            auto kt = seq.rbegin();
            size_t sentinel_count = 0;
            while (jt != path.rend() && !*jt) {
                assert(*kt == boss::BOSS::kSentinel || *kt == *it);
                *kt = *it;
                ++it;
                ++jt;
                ++kt;
                ++sentinel_count;
            }
            // seq += std::string(sentinel_count, '$');
            next = start.back();
        } else {
            graph.call_outgoing_kmers(path[i - 1], [&](auto next_node, char c) {
                if (next_node == path[i])
                    next = c;
            });
        }

        if (!next) {
            std::cerr << "ERROR: invalid edge " << path[i - 1] << " " << path[i] << std::endl;
            return false;
        }

        seq += next;
    }

    if (offset)
        seq = seq.substr(offset);

    assert(seq.size() == path.size() + graph.get_k() - 1 - offset);

    return true;
}

template <typename NodeType>
bool Alignment<NodeType>::is_valid(const DeBruijnGraph &graph,
                                   const DBGAlignerConfig *config) const {
    if (query_begin_ > query_end_) {
        std::cerr << "ERROR: query begin after query end" << std::endl
                  << *this << std::endl;
        return false;
    }

    std::string path;
    if (!spell_path(graph, nodes_, path, offset_)) {
        std::cerr << *this << std::endl;
        return false;
    }

    if (path != sequence_) {
        std::cerr << "ERROR: stored sequence is incorrect" << std::endl
                  << path << "\t"
                  << *this << std::endl;
        return false;
    }

    if (!cigar_.is_valid(sequence_, get_query())) {
        std::cerr << *this << std::endl;
        return false;
    }

    score_t cigar_score = config ? config->score_cigar(sequence_, get_query(), cigar_) : 0;
    if (config && score_ != cigar_score) {
        std::cerr << "ERROR: mismatch between CIGAR and score" << std::endl
                  << "CIGAR score: " << cigar_score << std::endl
                  << get_query() << "\t"
                  << *this << std::endl;
        return false;
    }

    return true;
}


template <typename NodeType>
QueryAlignment<NodeType>::QueryAlignment(std::string_view query,
                                         bool is_reverse_complement)
          : query_(new std::string()), query_rc_(new std::string()) {
    // pad sequences for easier access in 64-bit blocks
    query_->reserve(query.size() + 8);
    query_->resize(query.size());
    query_rc_->reserve(query.size() + 8);
    query_rc_->resize(query.size());

    // TODO: use alphabet encoder
    // transform to upper and fix non-standard characters
    std::transform(query.begin(), query.end(), query_->begin(), [](char c) {
        return c >= 0 ? toupper(c) : 127;
    });

    // fill padding with '\0'
    memset(query_->data() + query_->size(), '\0', query_->capacity() - query_->size());

    // set the reverse complement
    memcpy(query_rc_->data(), query_->data(), query_->capacity());
    reverse_complement(query_rc_->begin(), query_rc_->end());

    if (is_reverse_complement)
        std::swap(query_, query_rc_);
}


template class Alignment<>;
template struct LocalAlignmentLess<>;
template class QueryAlignment<>;

} // namespace align
} // namespace graph
} // namespace mtg<|MERGE_RESOLUTION|>--- conflicted
+++ resolved
@@ -103,11 +103,7 @@
     score_t gap_diff = config.gap_opening_penalty - config.gap_extension_penalty;
 
     // TODO: If there is a cyclic part of the graph in which the optimal
-<<<<<<< HEAD
-    //       alignment involves a deletion, then a score which was previously
-=======
     //       alignment involves an insertion, then a score which was previously
->>>>>>> f559e1f3
     //       from a insertion may be replaced with a match. This will cause
     //       subsequent insertion scores to be wrong since they're no longer
     //       extensions. The only way to fix this is to store a separate vector
@@ -1002,11 +998,7 @@
             Json::Value edit;
             size_t length = cigar_it->second - cigar_offset;
             assert(query_start + length < query_end_);
-<<<<<<< HEAD
-            // TODO: this assumes that INSERTIONS can't happen right after deletions
-=======
             // TODO: this assumes that INSERTIONs can't happen right after DELETIONs
->>>>>>> f559e1f3
             //edit["from_length"] = 0;
             edit["to_length"] = Json::Value::UInt64(length);
             edit["sequence"] = std::string(query_start, length);
