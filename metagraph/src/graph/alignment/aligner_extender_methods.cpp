#include "aligner_methods.hpp"

#ifdef __AVX2__
#include <immintrin.h>
#endif

#include "common/logger.hpp"
#include "common/utils/simd_utils.hpp"
#include "common/aligned_vector.hpp"

#include "graph/representation/succinct/dbg_succinct.hpp"


namespace mtg {
namespace graph {
namespace align {

using mtg::common::logger;


template <typename NodeType>
void DefaultColumnExtender<NodeType>
::initialize_query(const std::string_view query) {
    this->query = query;
    max_num_nodes = config_.max_nodes_per_seq_char < std::numeric_limits<double>::max()
                        ? std::ceil(config_.max_nodes_per_seq_char * query.size())
                        : std::numeric_limits<size_t>::max();

    partial_sums_.resize(query.size());
    std::transform(query.begin(), query.end(),
                   partial_sums_.begin(),
                   [&](char c) { return config_.get_row(c)[c]; });

    std::partial_sum(partial_sums_.rbegin(), partial_sums_.rend(), partial_sums_.rbegin());
    assert(config_.match_score(query) == partial_sums_.front());
    assert(config_.get_row(query.back())[query.back()] == partial_sums_.back());

    profile_score.clear();
    profile_op.clear();
    for (char c : graph_->alphabet()) {
        auto &profile_score_row = profile_score.emplace(c, query.size() + 8).first.value();
        auto &profile_op_row = profile_op.emplace(c, query.size() + 8).first.value();

        const auto &row = config_.get_row(c);
        const auto &op_row = Cigar::get_op_row(c);

        std::transform(query.begin(), query.end(), profile_score_row.begin(),
                       [&row](char q) { return row[q]; });
        std::transform(query.begin(), query.end(), profile_op_row.begin(),
                       [&op_row](char q) { return op_row[q]; });
    }
}

template <class Vector>
std::pair<size_t, size_t> get_column_boundaries(const Vector &scores,
                                                size_t size,
                                                size_t best_pos,
                                                DBGAlignerConfig::score_t xdrop_cutoff,
                                                size_t bandwidth) {
    if (xdrop_cutoff > scores[best_pos])
        return std::make_pair(best_pos, best_pos);

    assert(best_pos < size);
    size_t begin = best_pos >= bandwidth ? best_pos - bandwidth : 0;
    size_t end = bandwidth <= size - best_pos ? best_pos + bandwidth : size;

    while (begin < end && scores[begin] < xdrop_cutoff) {
        ++begin;
    }

    if (begin == size)
        return std::make_pair(begin, begin);

    // ensure that the next position is included in the range [begin, end)
    size_t cur_end = best_pos + 2;
    while (cur_end < end && scores[cur_end] >= xdrop_cutoff) {
        ++cur_end;
    }
    end = cur_end;

    assert(end > best_pos);

    if (begin >= end)
        return std::make_pair(begin, begin);

    // align begin + 1 to 32-byte boundary
    if (begin > 7)
        begin = (begin & 0xFFFFFFFFFFFFFFF8) - 1;

    // round up to nearest multiple of 8
    end = std::min(begin + ((end - begin + 7) / 8) * 8, size);

    assert(begin <= best_pos);
    assert(end > best_pos);
    assert(begin < end);

    return std::make_pair(begin, end);
}

template <typename NodeType>
std::pair<typename DPTable<NodeType>::iterator, bool> DefaultColumnExtender<NodeType>
::emplace_node(NodeType node, NodeType, char c, size_t size,
               size_t best_pos, size_t last_priority_pos) {
    auto find = dp_table.find(node);
    if (find == dp_table.end()) {
        return dp_table.emplace(node,
                                typename DPTable<NodeType>::Column(
                                    size, config_.min_cell_score, c,
                                    best_pos + 1 != size ? best_pos + 1 : best_pos,
                                    last_priority_pos
                                ));
    } else {
        auto [node_begin, node_end] = get_column_boundaries(find->second.scores,
                                                            size,
                                                            find->second.best_pos,
                                                            xdrop_cutoff,
                                                            config_.bandwidth);

        if (node_begin != node_end)
            overlapping_range_ |= (begin < std::min(size, node_end + 9)
                && std::min(size, end + 9)> node_begin);
    }

    return std::make_pair(find, false);
}

template <typename NodeType>
bool DefaultColumnExtender<NodeType>
::add_seed(size_t clipping) {
    assert(path_->get_cigar().back().first == Cigar::MATCH
        || path_->get_cigar().back().first == Cigar::MISMATCH);

    return dp_table.add_seed(*path_, config_, size, 0, clipping);
}

template <typename NodeType>
void DefaultColumnExtender<NodeType>::initialize(const DBGAlignment &path) {
    // this extender only works if at least one character has been matched
    assert(path.get_query_end() > path.get_query().data());
    assert(path.get_query_end() > query.data());
    assert(query.data() + query.size() > path.get_query_end());

    align_start = path.get_query_end();
    size = query.data() + query.size() - align_start + 1;
    match_score_begin = partial_sums_.data() + (align_start - 1 - query.data());

    assert(config_.match_score(std::string_view(align_start - 1, size))
        == *match_score_begin);
    assert(config_.get_row(query.back())[query.back()] == match_score_begin[size - 1]);

    start_node = path.back();
    this->path_ = &path;
}

template <typename NodeType>
void DefaultColumnExtender<NodeType>::check_and_push(ColumnRef&& next_column) {
    const auto &[next_node, best_score_update, converged] = next_column;

    // always push the next column if it hasn't converged
    if (!converged) {
        columns_to_update.emplace(std::move(next_column));
        return;
    }

    assert(dp_table.find(next_node) != dp_table.end());

    // TODO: does the procedure below provably ensure that non-converged columns
    // are not dropped?
    const auto &column = dp_table.find(next_node)->second;

    // Ignore if there is no way it can be extended to an optimal alignment.
    if (xdrop_cutoff > column.best_score()
            || std::equal(match_score_begin + begin,
                          match_score_begin + end,
                          column.scores.data() + begin,
                          [&](auto a, auto b) { return a + b < score_cutoff; })) {
        return;
    }

    // if the queue has space, push the next column
    if (columns_to_update.size() < config_.queue_size) {
        columns_to_update.emplace(std::move(next_column));
        return;
    }

    const ColumnRef &bottom = columns_to_update.minimum();

    if (!utils::LessSecond()(bottom, next_column))
        return;

    if (std::get<2>(bottom) || std::get<1>(bottom)
            != dp_table.find(std::get<0>(bottom))->second.last_priority_value()) {
        // if the bottom has converged, or it is an invalidated reference
        // (it's last priority value has changed), then replace the bottom element
        columns_to_update.update(columns_to_update.begin(), std::move(next_column));
        return;
    } else {
        // otherwise, push
        columns_to_update.emplace(std::move(next_column));
        return;
    }
}


/*
 * Helpers for column score updating
 */

template <typename score_t>
inline void update_del_scores(const DBGAlignerConfig &config,
                              score_t *update_scores,
                              uint8_t *update_prevs,
                              Cigar::Operator *update_ops,
                              int8_t *updated_mask,
                              size_t length,
                              score_t xdrop_cutoff) {
    for (size_t i = 1; i < length; ++i) {
        score_t del_score = std::max(config.min_cell_score,
            update_scores[i - 1] + (update_ops[i - 1] == Cigar::DELETION
                ? config.gap_extension_penalty
                : config.gap_opening_penalty
        ));

        if (del_score >= xdrop_cutoff && del_score > update_scores[i]) {
            while (i < length && del_score > update_scores[i]) {
                update_scores[i] = del_score;
                update_ops[i] = Cigar::DELETION;
                update_prevs[i] = 0xFF;

                if (updated_mask)
                    updated_mask[i] = 0xFF;

                del_score += config.gap_extension_penalty;
                ++i;
            }
            --i;
        }
    }
}

#ifdef __AVX2__

inline void mm_maskstorel_epi8(int8_t *mem_addr, __m128i mask, __m128i a) {
    __m128i orig = _mm_loadu_si64(mem_addr);
    a = _mm_blendv_epi8(orig, a, mask);
    _mm_storeu_si64(mem_addr, a);
}

inline void compute_HE_avx2(size_t length,
                            __m128i prev_node,
                            __m256i gap_opening_penalty,
                            __m256i gap_extension_penalty,
                            int32_t *update_scores,
                            int32_t *update_gap_scores,
                            uint8_t *update_prevs,
                            int8_t *update_ops,
                            int32_t *update_gap_count,
                            uint8_t *update_gap_prevs,
                            const int32_t *incoming_scores,
                            const int32_t *incoming_gap_scores,
                            const int8_t *profile_scores,
                            const int8_t *profile_ops,
                            const int32_t *incoming_gap_count,
                            int8_t *updated_mask,
                            __m256i xdrop_cutoff) {
    assert(update_scores != incoming_scores);
    assert(update_gap_scores != incoming_gap_scores);

    __m128i insert_p = _mm_set1_epi8(Cigar::INSERTION);
    for (size_t i = 1; i < length; i += 8) {
        // store score updates
        // load previous values for cells to update
        __m256i H_orig = _mm256_loadu_si256((__m256i*)&update_scores[i]);

        // compute match score
        __m256i incoming_p = _mm256_loadu_si256((__m256i*)&incoming_scores[i - 1]);
        __m256i match_score = _mm256_add_epi32(
            incoming_p, _mm256_cvtepi8_epi32(_mm_loadu_si64(&profile_scores[i]))
        );

        // compute score for cell update
        __m256i H = _mm256_max_epi32(H_orig, match_score);

        // compute insert score
        __m256i update_score_open = _mm256_add_epi32(
            rshiftpushback_epi32(incoming_p, incoming_scores[i + 7]),
            gap_opening_penalty
        );
        __m256i update_score_extend = _mm256_add_epi32(
            _mm256_loadu_si256((__m256i*)&incoming_gap_scores[i]),
            gap_extension_penalty
        );
        __m256i update_score = _mm256_max_epi32(update_score_open, update_score_extend);
        __m128i update_gap_prev = prev_node;

        // compute updated gap size count
<<<<<<< HEAD
        __m256i count_orig = _mm256_loadu_si256((__m256i*)&incoming_gap_count[i]);
        __m256i update_count = _mm256_and_si256(
            count_orig,
            _mm256_cmpeq_epi32(update_score, update_score_extend)
=======
        __m256i is_extend = _mm256_cmpeq_epi32(update_score, update_score_extend);
        __m256i incoming_count = _mm256_add_epi32(
            _mm256_set1_epi32(1),
            _mm256_and_si256(_mm256_loadu_si256((__m256i*)&incoming_gap_count[i]), is_extend)
>>>>>>> a57ec1f9
        );
        update_count = _mm256_add_epi32(update_count, _mm256_set1_epi32(1));

        __m256i gap_orig = _mm256_loadu_si256((__m256i*)&update_gap_scores[i]);
        __m256i gap_cmp = _mm256_cmpgt_epi32(update_score, gap_orig);
        update_score = _mm256_blendv_epi8(gap_orig, update_score, gap_cmp);
        update_count = _mm256_blendv_epi8(count_orig, update_count, gap_cmp);

        __m256i update_gap_scores_orig = _mm256_loadu_si256((__m256i*)&update_gap_scores[i]);
        __m256i update_gap_count_orig = _mm256_loadu_si256((__m256i*)&update_gap_count[i]);
        __m128i update_gap_prevs_orig = _mm_loadu_si64(&update_gap_prevs[i]);
        __m256i gap_updated = _mm256_cmpgt_epi32(update_score, update_gap_scores_orig);
        __m128i gap_updated_small = mm256_cvtepi32_epi8(gap_updated);

        update_score = _mm256_blendv_epi8(update_gap_scores_orig, update_score, gap_updated);
        incoming_count = _mm256_blendv_epi8(update_gap_count_orig, incoming_count, gap_updated);
        update_gap_prev = _mm_blendv_epi8(update_gap_prevs_orig, update_gap_prev, gap_updated_small);

        // compute score for cell update. check if inserting a gap improves the update
        __m256i update_cmp = _mm256_cmpgt_epi32(update_score, H);
        H = _mm256_max_epi32(H, update_score);

        // determine which indices satisfy the x-drop criteria
        __m256i xdrop_cmp = _mm256_cmpgt_epi32(H, xdrop_cutoff);

        // revert values not satisfying the x-drop criteria
        H = _mm256_blendv_epi8(H_orig, H, xdrop_cmp);

        __m256i both_cmp = _mm256_cmpgt_epi32(H, H_orig);
        if (!_mm256_movemask_epi8(both_cmp))
            continue;
<<<<<<< HEAD

        // update scores
        _mm256_storeu_si256((__m256i*)&update_scores[i], H);
        _mm256_storeu_si256((__m256i*)&update_gap_scores[i], update_score);

        _mm256_storeu_si256((__m256i*)&update_gap_count[i], update_count);

        __m128i profile_op = _mm_loadu_si64(&profile_ops[i]);
        __m128i update_op = _mm_loadu_si64(&update_ops[i]);
        __m128i update_cmp_small = mm256_cvtepi32_epi8(update_cmp);
        __m128i both_cmp_small = mm256_cvtepi32_epi8(both_cmp);

        profile_op = _mm_blendv_epi8(profile_op, insert_p, update_cmp_small);
        update_op = _mm_blendv_epi8(update_op, profile_op, both_cmp_small);
        _mm_storeu_si64(&update_ops[i], update_op);

        __m128i mask = _mm_or_si128(_mm_loadu_si64(&updated_mask[i]), both_cmp_small);
        _mm_storeu_si64(&updated_mask[i], mask);

        __m128i score_node = _mm_loadu_si64(&update_prevs[i]);
        _mm_storeu_si64(&update_prevs[i],
                        _mm_blendv_epi8(score_node, prev_node, both_cmp_small));
        __m128i score_gap_node = _mm_loadu_si64(&update_gap_prevs[i]);
        _mm_storeu_si64(&update_gap_prevs[i],
                        _mm_blendv_epi8(score_gap_node, prev_node, both_cmp_small));
=======

        __m128i both_cmp_small = mm256_cvtepi32_epi8(both_cmp);
        __m128i update_cmp_small = mm256_cvtepi32_epi8(update_cmp);

        // update scores
        _mm256_maskstore_epi32(&update_scores[i], both_cmp, H);

        _mm256_storeu_si256((__m256i*)&update_gap_scores[i],
                            _mm256_blendv_epi8(update_gap_scores_orig, update_score, both_cmp));
        _mm256_storeu_si256((__m256i*)&update_gap_count[i],
                            _mm256_blendv_epi8(update_gap_count_orig, incoming_count, both_cmp));

        update_gap_prev = _mm_blendv_epi8(update_gap_prevs_orig, update_gap_prev, both_cmp_small);
        _mm_storeu_si64(&update_gap_prevs[i], update_gap_prev);

        __m128i update_op = _mm_blendv_epi8(_mm_loadu_si64(&profile_ops[i]), insert_p, update_cmp_small);
        mm_maskstorel_epi8(&update_ops[i], both_cmp_small, update_op);

        __m128i updated_mask_orig = _mm_loadu_si64(&updated_mask[i]);
        _mm_storeu_si64(&updated_mask[i], _mm_or_si128(updated_mask_orig, both_cmp_small));

        __m128i update_prev = _mm_blendv_epi8(prev_node, update_gap_prev, update_cmp_small);
        mm_maskstorel_epi8((int8_t*)&update_prevs[i], both_cmp_small, update_prev);
>>>>>>> a57ec1f9
    }
}

#endif

// direct translation of compute_HE_avx2 to scalar code
inline void compute_HE(size_t length,
                       uint8_t prev_node,
                       int32_t gap_opening_penalty,
                       int32_t gap_extension_penalty,
                       int32_t *update_scores,
                       int32_t *update_gap_scores,
                       uint8_t *update_prevs,
                       Cigar::Operator *update_ops,
                       int32_t *update_gap_count,
                       uint8_t *update_gap_prevs,
                       const int32_t *incoming_scores,
                       const int32_t *incoming_gap_scores,
                       const int8_t *profile_scores,
                       const Cigar::Operator *profile_ops,
                       const int32_t *incoming_gap_count,
                       int8_t *updated_mask,
                       int32_t xdrop_cutoff) {
    // round to cover the same address space as the AVX2 version
    for (size_t j = 1; j < length; j += 8) {
        for (size_t i = j; i < j + 8; ++i) {
            // store score updates
            // load previous values for cells to update
            int32_t H_orig = update_scores[i];

            // compute match score
            int32_t incoming_p = incoming_scores[i - 1];
            int32_t match_score = incoming_p + profile_scores[i];

            // compute score for cell update
            int32_t H = std::max(H_orig, match_score);

            // compute insert score
            int32_t update_score_open = incoming_scores[i] + gap_opening_penalty;
            int32_t update_score_extend = incoming_gap_scores[i] + gap_extension_penalty;
            int32_t update_score = std::max(update_score_open, update_score_extend);
<<<<<<< HEAD
=======
            int8_t update_gap_prev = prev_node;
>>>>>>> a57ec1f9

            // compute updated gap size count
            int32_t incoming_count = 1 + (update_score == update_score_extend
                ? incoming_gap_count[i]
                : 0);

            if (update_score <= update_gap_scores[i]) {
                update_score = update_gap_scores[i];
                incoming_count = update_gap_count[i];
<<<<<<< HEAD
=======
                update_gap_prev = update_gap_prevs[i];
>>>>>>> a57ec1f9
            }

            // compute score for cell update. check if inserting a gap improves the update
            int32_t update_cmp = update_score > H ? 0xFFFFFFFF : 0x0;
            H = std::max(H, update_score);

            // determine which indices satisfy the x-drop criteria
            int32_t xdrop_cmp = H > xdrop_cutoff ? 0xFFFFFFFF : 0x0;

            // revert values not satisfying the x-drop criteria
            if (!xdrop_cmp)
                H = H_orig;

            int32_t both_cmp = H > H_orig ? 0xFFFFFFFF : 0x0;
            if (!both_cmp)
                continue;

            // update scores
            update_scores[i] = H;
            update_gap_scores[i] = update_score;
            update_gap_count[i] = incoming_count;
<<<<<<< HEAD

            if (both_cmp)
                update_gap_prevs[i] = prev_node;

            update_ops[i] = update_cmp ? Cigar::INSERTION : profile_ops[i];
            updated_mask[i] = 0xFF;
            update_prevs[i] = prev_node;
=======
            update_gap_prevs[i] = update_gap_prev;

            update_ops[i] = update_cmp ? Cigar::INSERTION : profile_ops[i];
            updated_mask[i] = 0xFF;
            update_prevs[i] = update_cmp ? update_gap_prev : prev_node;
>>>>>>> a57ec1f9
        }
    }
}

template <typename NodeType,
          typename Column,
          typename score_t = typename Alignment<NodeType>::score_t>
inline void compute_updates(Column &update_column,
                            size_t begin,
                            const DBGAlignerConfig &config,
                            const NodeType &prev_node,
                            const NodeType &node,
                            const score_t *incoming_scores,
                            const score_t *incoming_gap_scores,
                            const int32_t *incoming_gap_count,
                            const int8_t *profile_scores,
                            const Cigar::Operator *profile_ops,
                            AlignedVector<int8_t> &updated_mask,
                            size_t length,
                            score_t xdrop_cutoff) {
    assert(length);
    score_t *update_scores = update_column.scores.data() + begin;
    score_t *update_gap_scores = update_column.gap_scores.data() + begin;
    uint8_t *update_prevs = update_column.prev_nodes.data() + begin;
    int32_t *update_gap_count = update_column.gap_count.data() + begin;
    uint8_t *update_gap_prevs = update_column.gap_prev_nodes.data() + begin;
    Cigar::Operator *update_ops = update_column.ops.data() + begin;

    // handle first element (i.e., no match update possible)
    score_t update_score = std::max(
        incoming_scores[0] + config.gap_opening_penalty,
        incoming_gap_scores[0] + config.gap_extension_penalty
    );

    uint8_t prev_node_rank = prev_node != node
        ? update_column.rank_prev_node(prev_node)
        : 0xFF;

    if (update_score >= xdrop_cutoff && update_score > update_scores[0]) {
        update_scores[0] = update_score;
        update_ops[0] = Cigar::INSERTION;
        update_prevs[0] = prev_node_rank;
        updated_mask[0] = 0xFF;

        update_gap_scores[0] = update_score;
        update_gap_prevs[0] = prev_node_rank;
        update_gap_count[0] = update_score == incoming_gap_scores[0] + config.gap_extension_penalty
            ? incoming_gap_count[0] + 1
            : 1;
    }

    // ensure sizes are the same before casting
    static_assert(sizeof(Cigar::Operator) == sizeof(int8_t));

    auto update_block = [&]() {
        compute_HE(length, prev_node_rank,
                   config.gap_opening_penalty, config.gap_extension_penalty,
                   update_scores, update_gap_scores,
                   update_prevs,
                   update_ops, update_gap_count,
                   update_gap_prevs,
                   incoming_scores, incoming_gap_scores,
                   profile_scores, profile_ops,
                   incoming_gap_count, updated_mask.data(), xdrop_cutoff - 1);
    };

#ifdef __AVX2__

    if (prev_node != node) {
        // update 8 scores at a time
        compute_HE_avx2(length,
                        _mm_set1_epi8(prev_node_rank),
                        _mm256_set1_epi32(config.gap_opening_penalty),
                        _mm256_set1_epi32(config.gap_extension_penalty),
                        update_scores, update_gap_scores,
                        update_prevs,
                        reinterpret_cast<int8_t*>(update_ops),
                        update_gap_count,
                        update_gap_prevs,
                        incoming_scores, incoming_gap_scores,
                        profile_scores, reinterpret_cast<const int8_t*>(profile_ops),
                        incoming_gap_count, updated_mask.data(),
                        _mm256_set1_epi32(xdrop_cutoff - 1));
    } else {
        update_block();
    }

#else

    update_block();

#endif

    update_del_scores(config, update_scores, update_prevs, update_ops,
                      updated_mask.data(), length, xdrop_cutoff);
}


template <typename NodeType>
void DefaultColumnExtender<NodeType>
::operator()(std::function<void(DBGAlignment&&, NodeType)> callback,
             score_t min_path_score) {
    assert(graph_);
    assert(columns_to_update.empty());

    const auto &path = get_seed();

    if (!graph_->outdegree(path.back())) {
        callback(DBGAlignment(), NodeType());
        return;
    }

    // stop path early if it can't be better than the min_path_score
    if (path.get_score() + match_score_begin[1] < min_path_score)
        return;

    size_t query_clipping = path.get_clipping() + path.get_query().size() - 1;

    if (dp_table.size()
            && query_clipping >= dp_table.get_query_offset()
            && std::all_of(path.begin(), path.end(),
                           [&](auto i) { return dp_table.find(i) != dp_table.end(); })) {
        auto find = dp_table.find(path.back());
        if (find->second.scores.at(query_clipping - dp_table.get_query_offset())
                   >= path.get_score()) {
            return;
        }
    }

    reset();
    if (!add_seed(query_clipping))
        return;

    start_score = dp_table.find(start_node)->second.best_score();
    score_cutoff = std::max(start_score, min_path_score);
    xdrop_cutoff = score_cutoff - config_.xdrop;

    if (xdrop_cutoff > start_score)
        return;

    begin = 0;
    end = size;

    check_and_push(ColumnRef(start_node, start_score, false));

    if (columns_to_update.empty())
        return;

    extend_main(callback, min_path_score);
}

template <typename NodeType>
std::deque<std::pair<NodeType, char>> DefaultColumnExtender<NodeType>
::fork_extension(NodeType node,
                 std::function<void(DBGAlignment&&, NodeType)>,
                 score_t) {
    overlapping_range_ = false;
    std::deque<std::pair<DeBruijnGraph::node_index, char>> out_columns;

    if (dynamic_cast<const DBGSuccinct*>(graph_)) {
        const auto &dbg_succ = *dynamic_cast<const DBGSuccinct*>(graph_);
        const auto &boss = dbg_succ.get_boss();
        graph_->adjacent_outgoing_nodes(node, [&](auto next_node) {
            auto find = dp_table.find(next_node);
            char c = find == dp_table.end()
                ? boss.decode(
                      boss.get_W(dbg_succ.kmer_to_boss_index(next_node)) % boss.alph_size
                  )
                : find->second.last_char;
            if (c != '$' && (dp_table.size() < max_num_nodes || find != dp_table.end())) {
                if (next_node == node) {
                    out_columns.emplace_front(next_node, c);
                } else {
                    out_columns.emplace_back(next_node, c);
                }
            }
        });
    } else {
        graph_->call_outgoing_kmers(node, [&](auto next_node, char c) {
            if (c != '$' && (dp_table.size() < max_num_nodes || dp_table.count(next_node))) {
                if (next_node == node) {
                    out_columns.emplace_front(next_node, c);
                } else {
                    out_columns.emplace_back(next_node, c);
                }
            }
        });
    }

    return out_columns;
}

template <typename NodeType>
void DefaultColumnExtender<NodeType>
::extend_main(std::function<void(DBGAlignment&&, NodeType)> callback,
              score_t min_path_score) {
    assert(start_score == dp_table.best_score().second);

    while (columns_to_update.size()) {
        ColumnRef top = columns_to_update.top();
        columns_to_update.pop();

        NodeType node = std::get<0>(top);
        score_t best_score_update = std::get<1>(top);
        const auto &cur_col = dp_table.find(node)->second;

        // if this happens, then it means that the column was in the priority
        // queue multiple times, so we don't need to consider it again
        if (best_score_update != cur_col.last_priority_value())
            continue;

        auto out_columns = fork_extension(node, callback, min_path_score);

        assert(std::all_of(out_columns.begin(), out_columns.end(), [&](const auto &pair) {
            return graph_->traverse(node, pair.second) == pair.first;
        }));

        update_columns(node, out_columns, min_path_score);
    }

    logger->trace("Extension completed:\tquery size:\t{}\tseed size:\t{}\texplored nodes:\t{}",
                  query.size(), path_->size(), dp_table.size());

    assert(start_score > config_.min_cell_score);

    // no good path found
    if (start_node == SequenceGraph::npos
            || start_score == get_seed().get_score()
            || score_cutoff > start_score) {
        reset();
        callback(Alignment<NodeType>(), NodeType());
        return;
    }

    // check to make sure that start_node stores the best starting point
    assert(start_score == dp_table.best_score().second);

    if (dp_table.find(start_node)->second.best_op() != Cigar::MATCH)
        logger->trace("best alignment does not end with a MATCH");

    // get all alignments
    dp_table.extract_alignments(*graph_,
                                config_,
                                std::string_view(align_start, size - 1),
                                callback,
                                min_path_score,
                                get_seed(),
                                &start_node);
}

template <typename NodeType>
void DefaultColumnExtender<NodeType>
::update_columns(NodeType incoming_node,
                 const std::deque<std::pair<NodeType, char>> &out_columns,
                 score_t min_path_score) {
    if (out_columns.empty())
        return;

    // set boundaries for vertical band
    auto *incoming = &dp_table.find(incoming_node).value();

    if (dp_table.size() == 1 && out_columns.size() && out_columns.front().first != incoming_node) {
        update_del_scores(config_,
                          incoming->scores.data(),
                          incoming->prev_nodes.data(),
                          incoming->ops.data(),
                          nullptr,
                          size,
                          xdrop_cutoff);
    }

    std::tie(begin, end) = get_column_boundaries(incoming->scores,
                                                 size,
                                                 incoming->best_pos,
                                                 xdrop_cutoff,
                                                 config_.bandwidth);

    if (begin >= end)
        return;

    for (const auto &[next_node, c] : out_columns) {
        auto emplace = emplace_node(next_node, incoming_node, c, size);

        // emplace_node may have invalidated incoming, so update the pointer
        if (emplace.second)
            incoming = &dp_table.find(incoming_node).value();

        auto &next_column = emplace.first.value();

        // store the mask indicating which cells were updated
        // this is padded to ensure that the vectorized code doesn't access
        // out of bounds
        AlignedVector<int8_t> updated_mask(end - begin + 9, 0x0);

        assert(next_column.scores.size() == next_column.gap_scores.size());
        assert(incoming->scores.size() == incoming->gap_scores.size());

        compute_updates(
            next_column,
            begin,
            config_,
            incoming_node,
            next_node,
            incoming->scores.data() + begin,
            incoming->gap_scores.data() + begin,
            incoming->gap_count.data() + begin,
            profile_score[next_column.last_char].data() + query.size() - size + begin,
            profile_op[next_column.last_char].data() + query.size() - size + begin,
            updated_mask,
            end - begin,
            xdrop_cutoff
        );

        // Find the maximum changed value
        const score_t *best_update = nullptr;
        for (size_t i = begin, j = 0; i < size && j < updated_mask.size(); ++i, ++j) {
            if (updated_mask[j] && (!best_update || next_column.scores[i] > *best_update))
                best_update = &next_column.scores[i];
        }

        // put column back in the priority queue if it's updated
        if (best_update) {
            assert(updated_mask[best_update - &next_column.scores[begin]]);

            next_column.last_priority_pos = best_update - next_column.scores.data();

            if (*best_update > next_column.best_score()) {
                next_column.best_pos = best_update - next_column.scores.data();

                assert(next_column.best_pos >= begin);
                assert(next_column.best_pos < size);
            }

            assert(*best_update == next_column.best_score()
                || next_column.best_pos < begin
                || next_column.best_pos >= end
                || !updated_mask[next_column.best_pos - begin]);

            // update global max score
            if (*best_update > start_score) {
                start_node = next_node;
                start_score = *best_update;
                xdrop_cutoff = std::max(start_score - config_.xdrop, xdrop_cutoff);
                assert(start_score == dp_table.best_score().second);
                score_cutoff = std::max(start_score, min_path_score);
            }

            check_and_push(ColumnRef(next_node, *best_update, !overlapping_range_));
        }
    }
}


template class DefaultColumnExtender<>;

} // namespace align
} // namespace graph
} // namespace mtg<|MERGE_RESOLUTION|>--- conflicted
+++ resolved
@@ -294,24 +294,11 @@
         __m128i update_gap_prev = prev_node;
 
         // compute updated gap size count
-<<<<<<< HEAD
-        __m256i count_orig = _mm256_loadu_si256((__m256i*)&incoming_gap_count[i]);
-        __m256i update_count = _mm256_and_si256(
-            count_orig,
-            _mm256_cmpeq_epi32(update_score, update_score_extend)
-=======
         __m256i is_extend = _mm256_cmpeq_epi32(update_score, update_score_extend);
         __m256i incoming_count = _mm256_add_epi32(
             _mm256_set1_epi32(1),
             _mm256_and_si256(_mm256_loadu_si256((__m256i*)&incoming_gap_count[i]), is_extend)
->>>>>>> a57ec1f9
         );
-        update_count = _mm256_add_epi32(update_count, _mm256_set1_epi32(1));
-
-        __m256i gap_orig = _mm256_loadu_si256((__m256i*)&update_gap_scores[i]);
-        __m256i gap_cmp = _mm256_cmpgt_epi32(update_score, gap_orig);
-        update_score = _mm256_blendv_epi8(gap_orig, update_score, gap_cmp);
-        update_count = _mm256_blendv_epi8(count_orig, update_count, gap_cmp);
 
         __m256i update_gap_scores_orig = _mm256_loadu_si256((__m256i*)&update_gap_scores[i]);
         __m256i update_gap_count_orig = _mm256_loadu_si256((__m256i*)&update_gap_count[i]);
@@ -336,33 +323,6 @@
         __m256i both_cmp = _mm256_cmpgt_epi32(H, H_orig);
         if (!_mm256_movemask_epi8(both_cmp))
             continue;
-<<<<<<< HEAD
-
-        // update scores
-        _mm256_storeu_si256((__m256i*)&update_scores[i], H);
-        _mm256_storeu_si256((__m256i*)&update_gap_scores[i], update_score);
-
-        _mm256_storeu_si256((__m256i*)&update_gap_count[i], update_count);
-
-        __m128i profile_op = _mm_loadu_si64(&profile_ops[i]);
-        __m128i update_op = _mm_loadu_si64(&update_ops[i]);
-        __m128i update_cmp_small = mm256_cvtepi32_epi8(update_cmp);
-        __m128i both_cmp_small = mm256_cvtepi32_epi8(both_cmp);
-
-        profile_op = _mm_blendv_epi8(profile_op, insert_p, update_cmp_small);
-        update_op = _mm_blendv_epi8(update_op, profile_op, both_cmp_small);
-        _mm_storeu_si64(&update_ops[i], update_op);
-
-        __m128i mask = _mm_or_si128(_mm_loadu_si64(&updated_mask[i]), both_cmp_small);
-        _mm_storeu_si64(&updated_mask[i], mask);
-
-        __m128i score_node = _mm_loadu_si64(&update_prevs[i]);
-        _mm_storeu_si64(&update_prevs[i],
-                        _mm_blendv_epi8(score_node, prev_node, both_cmp_small));
-        __m128i score_gap_node = _mm_loadu_si64(&update_gap_prevs[i]);
-        _mm_storeu_si64(&update_gap_prevs[i],
-                        _mm_blendv_epi8(score_gap_node, prev_node, both_cmp_small));
-=======
 
         __m128i both_cmp_small = mm256_cvtepi32_epi8(both_cmp);
         __m128i update_cmp_small = mm256_cvtepi32_epi8(update_cmp);
@@ -386,7 +346,6 @@
 
         __m128i update_prev = _mm_blendv_epi8(prev_node, update_gap_prev, update_cmp_small);
         mm_maskstorel_epi8((int8_t*)&update_prevs[i], both_cmp_small, update_prev);
->>>>>>> a57ec1f9
     }
 }
 
@@ -428,10 +387,7 @@
             int32_t update_score_open = incoming_scores[i] + gap_opening_penalty;
             int32_t update_score_extend = incoming_gap_scores[i] + gap_extension_penalty;
             int32_t update_score = std::max(update_score_open, update_score_extend);
-<<<<<<< HEAD
-=======
             int8_t update_gap_prev = prev_node;
->>>>>>> a57ec1f9
 
             // compute updated gap size count
             int32_t incoming_count = 1 + (update_score == update_score_extend
@@ -441,10 +397,7 @@
             if (update_score <= update_gap_scores[i]) {
                 update_score = update_gap_scores[i];
                 incoming_count = update_gap_count[i];
-<<<<<<< HEAD
-=======
                 update_gap_prev = update_gap_prevs[i];
->>>>>>> a57ec1f9
             }
 
             // compute score for cell update. check if inserting a gap improves the update
@@ -466,21 +419,11 @@
             update_scores[i] = H;
             update_gap_scores[i] = update_score;
             update_gap_count[i] = incoming_count;
-<<<<<<< HEAD
-
-            if (both_cmp)
-                update_gap_prevs[i] = prev_node;
-
-            update_ops[i] = update_cmp ? Cigar::INSERTION : profile_ops[i];
-            updated_mask[i] = 0xFF;
-            update_prevs[i] = prev_node;
-=======
             update_gap_prevs[i] = update_gap_prev;
 
             update_ops[i] = update_cmp ? Cigar::INSERTION : profile_ops[i];
             updated_mask[i] = 0xFF;
             update_prevs[i] = update_cmp ? update_gap_prev : prev_node;
->>>>>>> a57ec1f9
         }
     }
 }
