--- conflicted
+++ resolved
@@ -713,14 +713,9 @@
                           encode_filter_suffix_boss(filter_suffix),
                           num_threads,
                           memory_preallocated,
-<<<<<<< HEAD
                           swap_dir,
-                          max_disk_space),
-=======
-                          tmp_dir,
                           max_disk_space,
                           both_strands_mode && filter_suffix.empty() /* keep only canonical k-mers */),
->>>>>>> 5109b893
           bits_per_count_(bits_per_count) {
         if (filter_suffix == std::string(filter_suffix.size(), BOSS::kSentinel)
             && (!utils::is_instance_v<typename KmerCollector::Data, ChunkedWaitQueue>
