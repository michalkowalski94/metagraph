--- conflicted
+++ resolved
@@ -493,13 +493,9 @@
         dummy_sink_chunks.emplace_back(dummy_sink_names[i], ENCODER_BUFFER_SIZE);
     }
 
-<<<<<<< HEAD
-    logger->info("Generating dummy-1 source k-mers and dummy sink k-mers...");
+    logger->trace("Generating dummy-1 source k-mers and dummy sink k-mers...");
     uint64_t num_sink = 0;
     uint64_t num_source = 0;
-=======
-    logger->trace("Generating dummy-1 source k-mers and dummy sink k-mers...");
->>>>>>> fe6d328a
 
     static constexpr size_t L = KMER::kBitsPerChar;
     KMER_INT kmer_delta = kmer::get_sentinel_delta<KMER_INT>(L, k + 1);
