--- conflicted
+++ resolved
@@ -1482,7 +1482,7 @@
  * Traverse the entire dummy tree, detect all redundant
  * dummy source edges and return number of these edges.
  */
-uint64_t  traverse_dummy_edges(const BOSS &graph,
+uint64_t traverse_dummy_edges(const BOSS &graph,
                               sdsl::bit_vector *redundant_mask,
                               sdsl::bit_vector *traversed_mask,
                               size_t num_threads,
@@ -2020,17 +2020,10 @@
     visited[0] = true;
 
     if (trim_sentinels) {
-        if (subgraph_mask) {
-            call_zeros(visited, [&](uint64_t i) {
-                if (get_W(i) == kSentinelCode)
-                    visited[i] = true;
-            });
-        } else {
-            #pragma omp parallel for num_threads(num_threads) schedule(static, kBlockSize)
-            for (uint64_t i = 1; i < W_->size(); ++i) {
-                if (get_W(i) == kSentinelCode)
-                    visited[i] = true;
-            }
+        #pragma omp parallel for num_threads(num_threads) schedule(static, kBlockSize)
+        for (uint64_t i = 1; i < W_->size(); ++i) {
+            if (get_W(i) == kSentinelCode)
+                visited[i] = true;
         }
     }
 
@@ -2368,11 +2361,7 @@
 void update_terminal_bits(
         const BOSS::Call<std::vector<edge_index> &&, std::optional<edge_index>> &callback,
         uint64_t max_length,
-<<<<<<< HEAD
-        edge_index *next_edge,
-=======
         edge_index next_edge,
->>>>>>> b4a05e82
         std::vector<edge_index> &&path,
         sdsl::bit_vector *terminal,
         sdsl::bit_vector *near_terminal) {
@@ -2393,15 +2382,9 @@
     // mark the last node in the path as terminal if
     // 1. there are no outgoing edges, OR
     // 2. we merge into a node that is neither terminal nor near terminal
-<<<<<<< HEAD
-    bool is_next_terminal = next_edge && fetch_bit(terminal->data(), *next_edge);
-    bool is_next_near_terminal = is_next_terminal
-            || (next_edge && fetch_bit(near_terminal->data(), *next_edge));
-=======
     bool is_next_terminal = next_edge && fetch_bit(terminal->data(), next_edge);
     bool is_next_near_terminal = is_next_terminal
             || (next_edge && fetch_bit(near_terminal->data(), next_edge));
->>>>>>> b4a05e82
     const bool set_terminal = !next_edge || !is_next_near_terminal;
     if (set_terminal) {
         set_bit(terminal->data(), path.back(), 1);
@@ -2415,28 +2398,12 @@
     }
     std::optional<edge_index> anchor_edge;
     if (is_next_near_terminal) {
-<<<<<<< HEAD
-        anchor_edge = *next_edge;
-=======
         anchor_edge = next_edge;
->>>>>>> b4a05e82
     }
     callback(std::move(path), anchor_edge);
 }
 
 /**
-<<<<<<< HEAD
- * Traverses all paths that can be visited starting from #edges and invokes
- * #callback at the end of each path.
- * A path ends when there are either no outgoing edges from the current node or if the
- * first node in a fork was already visited.
- */
-void call_paths_row_diff(
-        const BOSS &boss,
-        std::vector<edge_index>&& edges,
-        const BOSS::Call<std::vector<edge_index> &&, std::optional<edge_index>> &callback,
-        ThreadPool &thread_pool,
-=======
  * Traverses the path that can be visited starting from #edge and invokes
  * #callback at the end.
  * A path ends when there are either no outgoing edges from the current node or if the
@@ -2446,7 +2413,6 @@
         const BOSS &boss,
         edge_index edge,
         const BOSS::Call<std::vector<edge_index> &&, std::optional<edge_index>> &callback,
->>>>>>> b4a05e82
         uint32_t max_length,
         sdsl::bit_vector *visited,
         sdsl::bit_vector *terminal,
@@ -2454,87 +2420,6 @@
         ProgressBar &progress_bar) {
     assert(visited && terminal && near_terminal);
 
-<<<<<<< HEAD
-    std::vector<edge_index> out_edges; // stores all branch nodes along the path
-
-    constexpr bool async = true;
-
-    // keep traversing until we have worked off all branches from the queue
-    while (!edges.empty()) {
-        edge_index edge = edges.back();
-        edges.pop_back();
-
-        if (fetch_bit(visited->data(), edge, async))
-            continue;
-
-        std::vector<TAlphabet> sequence = boss.get_node_seq(edge);
-        auto not_dummy = std::find_if(sequence.begin(), sequence.end(),
-                                      [&](TAlphabet c) { return c != boss.kSentinelCode; });
-        uint32_t skip_count = not_dummy - sequence.begin();
-
-        std::vector<edge_index> path;
-        path.reserve(100);
-
-        // traverse simple path until we reach its tail or a fork where the first edge
-        // has already been visited
-        while (!fetch_and_set_bit(visited->data(), edge, async)) {
-            assert(edge > 0);
-            ++progress_bar;
-
-            // visit the edge
-            TAlphabet d = boss.get_W(edge) % boss.alph_size;
-
-            // stop the traversal on dummy sink nodes
-            if (d == boss.kSentinelCode)
-                break;
-
-            // don't add dummy source k-mers to the path
-            if (skip_count == 0) {
-                path.push_back(edge);
-            } else {
-                skip_count--;
-            }
-
-            // make one traversal step (this will pick the last outgoing edge)
-            edge = boss.fwd(edge, d);
-
-            out_edges.resize(0);
-            masked_call_outgoing(boss, edge, nullptr,
-                                 [&](edge_index e) { out_edges.push_back(e); });
-
-            // stop the traversal if there are no edges outgoing from the target or if
-            // the first outgoing edge was already visited
-            if (out_edges.empty() || fetch_bit(visited->data(), out_edges.front(), async))
-                break;
-
-            if (edges.size() >= TRAVERSAL_START_BATCH_SIZE - boss.alph_size) {
-                thread_pool.force_enqueue(
-                        [=,&boss,&thread_pool,&progress_bar](std::vector<edge_index> &edges) {
-                            call_paths_row_diff(boss, std::move(edges), callback,
-                                                thread_pool, max_length, visited,
-                                                terminal, near_terminal, progress_bar);
-                        },
-                        std::vector<edge_index>(edges.begin() + TRAVERSAL_START_BATCH_SIZE / 2,
-                                          edges.end())
-                );
-
-                edges.resize(TRAVERSAL_START_BATCH_SIZE / 2);
-            }
-        }
-
-        if (path.empty())
-            continue;
-
-        // make sure no dummy kmers are in the path
-        assert(boss.get_node_seq(path.front()).front() != boss.kSentinelCode
-               && boss.get_node_seq(path.back()).back() != boss.kSentinelCode);
-
-        // mark terminal and near terminal nodes
-        edge_index *first_edge = out_edges.empty() ? nullptr : &out_edges.front();
-        update_terminal_bits(callback, max_length, first_edge, std::move(path), terminal,
-                        near_terminal);
-    }
-=======
     constexpr bool async = true;
 
     if (fetch_bit(visited->data(), edge, async))
@@ -2583,7 +2468,6 @@
 
     // mark terminal and near terminal nodes
     update_terminal_bits(callback, max_length, edge, std::move(path), terminal, near_terminal);
->>>>>>> b4a05e82
 }
 
 // Returns new edges visited while fetching the path (only returns
@@ -2782,18 +2666,11 @@
     ThreadPool thread_pool(std::max(num_threads, 1UL), TASK_POOL_SIZE);
     constexpr bool async = true;
 
-<<<<<<< HEAD
-    auto enqueue_start = [&](ThreadPool &thread_pool, edge_index start) {
-        thread_pool.enqueue([&, start]() {
-            call_paths_row_diff(*this, { start }, callback, thread_pool, max_length,
-                                &visited, terminal, &near_terminal, progress_bar);
-=======
     // TODO: Accumulate more edges and start each task for a bunch of nodes
     auto enqueue_start = [&](ThreadPool &thread_pool, edge_index start) {
         thread_pool.enqueue([&, start]() {
             call_row_diff_path(*this, start, callback, max_length,
                                &visited, terminal, &near_terminal, progress_bar);
->>>>>>> b4a05e82
         });
     };
 
