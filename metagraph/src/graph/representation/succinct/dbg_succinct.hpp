#ifndef __DBG_SUCCINCT_HPP__
#define __DBG_SUCCINCT_HPP__

#include "common/vectors/bit_vector.hpp"
#include "kmer/kmer_bloom_filter.hpp"
#include "graph/representation/base/sequence_graph.hpp"
#include "boss.hpp"


namespace mtg {
namespace graph {

class DBGSuccinct : public DeBruijnGraph {
  public:
    friend class MaskedDeBruijnGraph;

    explicit DBGSuccinct(size_t k, bool canonical_mode = false);
    explicit DBGSuccinct(boss::BOSS *boss_graph, bool canonical_mode = false);

    virtual ~DBGSuccinct() {}

    virtual size_t get_k() const override final;

    // Check whether graph contains fraction of nodes from the sequence
    virtual bool find(std::string_view sequence,
                      double discovery_fraction = 1) const override final;

    // Traverse the outgoing edge
    virtual node_index traverse(node_index node, char next_char) const override final;
    // Traverse the incoming edge
    virtual node_index traverse_back(node_index node, char prev_char) const override final;

    // Given a node index, call the target nodes of all edges outgoing from it.
    virtual void adjacent_outgoing_nodes(node_index node,
                                         const std::function<void(node_index)> &callback) const override final;
    // Given a node index, call the source nodes of all edges incoming to it.
    virtual void adjacent_incoming_nodes(node_index node,
                                         const std::function<void(node_index)> &callback) const override final;

    // Insert sequence to graph and invoke callback |on_insertion| for each new
    // node index augmenting the range [1,...,max_index], including those not
    // pointing to any real node in graph. That is, the callback is invoked for
    // all new real nodes and all new dummy node indexes allocated in graph.
    // In short: max_index[after] = max_index[before] + {num_invocations}.
    virtual void add_sequence(std::string_view sequence,
                              const std::function<void(node_index)> &on_insertion = [](node_index) {}) override final;

    virtual std::string get_node_sequence(node_index node) const override final;

    // Traverse graph mapping sequence to the graph nodes
    // and run callback for each node until the termination condition is satisfied
    virtual void map_to_nodes(std::string_view sequence,
                              const std::function<void(node_index)> &callback,
                              const std::function<bool()> &terminate = [](){ return false; }) const override;

    // Traverse graph mapping sequence to the graph nodes
    // and run callback for each node until the termination condition is satisfied.
    // Guarantees that nodes are called in the same order as the input sequence.
    // In canonical mode, non-canonical k-mers are NOT mapped to canonical ones
    virtual void map_to_nodes_sequentially(std::string_view sequence,
                                           const std::function<void(node_index)> &callback,
                                           const std::function<bool()> &terminate = [](){ return false; }) const override final;

    virtual void call_sequences(const CallPath &callback,
                                size_t num_threads = 1,
                                bool kmers_in_single_form = false) const override final;

    virtual void call_unitigs(const CallPath &callback,
                              size_t num_threads = 1,
                              size_t min_tip_size = 1,
                              bool kmers_in_single_form = false) const override final;

    virtual void call_kmers(const std::function<void(node_index, const std::string&)> &callback) const override final;

    // Find a range of nodes with a common suffix matching the maximal prefix
    // of the string |str|, and call these nodes. If more than |max_num_allowed_matches|
    // are found, or if the maximal prefix is shorter than |min_match_length|, return
    // without calling.
    void call_nodes_with_suffix_matching_longest_prefix(
            std::string_view str,
            std::function<void(node_index, uint64_t /* match length */)> callback,
            size_t min_match_length = 1,
            size_t max_num_allowed_matches = std::numeric_limits<size_t>::max()) const;

    // Given a starting node, traverse the graph forward following the edge
    // sequence delimited by begin and end. Terminate the traversal if terminate()
    // returns true, or if the sequence is exhausted.
    // In canonical mode, non-canonical k-mers are NOT mapped to canonical ones
    virtual void traverse(node_index start,
                          const char *begin,
                          const char *end,
                          const std::function<void(node_index)> &callback,
                          const std::function<bool()> &terminate = [](){ return false; }) const override final;

    virtual void call_outgoing_kmers(node_index, const OutgoingEdgeCallback&) const override final;

    virtual void call_incoming_kmers(node_index, const IncomingEdgeCallback&) const override final;

    virtual size_t outdegree(node_index) const override final;
    virtual bool has_single_outgoing(node_index) const override final;
    virtual bool has_multiple_outgoing(node_index) const override final;
    virtual size_t indegree(node_index) const override final;
    virtual bool has_no_incoming(node_index) const override final;
    virtual bool has_single_incoming(node_index) const override final;

    /**
     * Returns the number of nodes (k-mers) in the graph, which is equal to the number of
     * edges in the BOSS graph (because an edge in the BOSS graph represents a k-mer).
     */
    virtual uint64_t num_nodes() const override final;

    virtual void mask_dummy_kmers(size_t num_threads, bool with_pruning) final;

<<<<<<< HEAD
    // If a mask is defined, return a const pointer to it. Otherwise, return nullptr
    virtual const bit_vector* get_mask() const final { return valid_edges_.get(); }
=======
    // Return a pointer to the mask, or NULL if not initialized
    virtual const bit_vector* get_mask() const final;
>>>>>>> 245e649f

    virtual void reset_mask() final { valid_edges_.reset(); }
    virtual bit_vector* release_mask() final { return valid_edges_.release(); }

    virtual bool load_without_mask(const std::string &filename_base) final;
    virtual bool load(const std::string &filename_base) override;
    virtual void serialize(const std::string &filename_base) const override;
    virtual std::string file_extension() const override final { return kExtension; }
    std::string bloom_filter_file_extension() const { return kBloomFilterExtension; }

    virtual void switch_state(boss::BOSS::State new_state) final;
    virtual boss::BOSS::State get_state() const final;

    virtual bool is_canonical_mode() const override final { return canonical_mode_; }

    virtual const boss::BOSS& get_boss() const final { return *boss_graph_; }
    virtual boss::BOSS& get_boss() final { return *boss_graph_; }
    virtual boss::BOSS* release_boss() final { return boss_graph_.release(); }

    virtual bool operator==(const DeBruijnGraph &other) const override final;

    virtual const std::string& alphabet() const override final;

    virtual void print(std::ostream &out) const override final;

    virtual void call_source_nodes(const std::function<void(node_index)> &callback) const override final;

    uint64_t kmer_to_boss_index(node_index kmer_index) const;
    node_index boss_to_kmer_index(uint64_t boss_index) const;

    void initialize_bloom_filter_from_fpr(double false_positive_rate,
                                          uint32_t max_num_hash_functions = -1);

    void initialize_bloom_filter(double bits_per_kmer,
                                 uint32_t max_num_hash_functions = -1);

    const mtg::kmer::KmerBloomFilter<>* get_bloom_filter() const { return bloom_filter_.get(); }

    static constexpr auto kExtension = ".dbg";
    static constexpr auto kDummyMaskExtension = ".edgemask";
    static constexpr auto kBloomFilterExtension = ".bloom";

  private:
    std::unique_ptr<boss::BOSS> boss_graph_;
    // all edges in boss except dummy
    std::unique_ptr<bit_vector> valid_edges_;

    bool canonical_mode_;

    std::unique_ptr<mtg::kmer::KmerBloomFilter<>> bloom_filter_;
};

} // namespace graph
} // namespace mtg

#endif // __DBG_SUCCINCT_HPP__<|MERGE_RESOLUTION|>--- conflicted
+++ resolved
@@ -111,13 +111,8 @@
 
     virtual void mask_dummy_kmers(size_t num_threads, bool with_pruning) final;
 
-<<<<<<< HEAD
-    // If a mask is defined, return a const pointer to it. Otherwise, return nullptr
+    // Return a pointer to the mask, or NULL if not initialized
     virtual const bit_vector* get_mask() const final { return valid_edges_.get(); }
-=======
-    // Return a pointer to the mask, or NULL if not initialized
-    virtual const bit_vector* get_mask() const final;
->>>>>>> 245e649f
 
     virtual void reset_mask() final { valid_edges_.reset(); }
     virtual bit_vector* release_mask() final { return valid_edges_.release(); }
