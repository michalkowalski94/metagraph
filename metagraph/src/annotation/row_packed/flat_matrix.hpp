--- conflicted
+++ resolved
@@ -10,11 +10,7 @@
 template <typename BitVector = bit_vector_sd>
 class RowConcatenated : public BinaryMatrix {
   public:
-<<<<<<< HEAD
-    RowConcatenated() {}
-=======
     RowConcatenated() : compressed_rows_(new BitVector()) {}
->>>>>>> d739e375
     RowConcatenated(const std::function<void(const RowCallback&)> &call_rows,
                     uint64_t num_columns,
                     uint64_t num_rows,
