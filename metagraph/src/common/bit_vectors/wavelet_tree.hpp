#ifndef __WAVELET_TREE_HPP__
#define __WAVELET_TREE_HPP__

#include <cstdint>
#include <mutex>
#include <atomic>

#include <sdsl/wavelet_trees.hpp>
#include <dynamic.hpp>
<<<<<<< HEAD
=======

#include "bit_vector.hpp"
>>>>>>> 1e4ba7cc


class wavelet_tree {
  public:
    virtual ~wavelet_tree() {};

    virtual uint64_t rank(uint64_t c, uint64_t i) const = 0;
    virtual uint64_t select(uint64_t c, uint64_t i) const = 0;
    virtual uint64_t operator[](uint64_t id) const = 0;

    // get the position of the next value |val| in subvector [id, ...]
    virtual uint64_t next(uint64_t id, uint64_t val) const = 0;
    // get the position of the previous value |val| in subvector [..., id]
    // if doesn't exist, return size()
    virtual uint64_t prev(uint64_t id, uint64_t val) const = 0;

    virtual void set(uint64_t id, uint64_t val) = 0;
    virtual void insert(uint64_t id, uint64_t val) = 0;
    virtual void remove(uint64_t id) = 0;
    virtual void clear() = 0;

    virtual uint64_t size() const = 0;
    virtual uint8_t logsigma() const = 0;

    virtual bool load(std::istream &in) = 0;
    virtual void serialize(std::ostream &out) const = 0;

    // FYI: This function invalidates the current object
    template <class WaveletTree>
    WaveletTree convert_to();

    virtual sdsl::int_vector<> to_vector() const = 0;
};


class wavelet_tree_stat : public wavelet_tree {
    friend wavelet_tree;

  public:
    explicit wavelet_tree_stat(uint8_t logsigma,
                               uint64_t size = 0, uint64_t value = 0);
    template <class Vector>
    wavelet_tree_stat(uint8_t logsigma, const Vector &vector);
    wavelet_tree_stat(uint8_t logsigma, sdsl::int_vector<>&& vector);
    wavelet_tree_stat(uint8_t logsigma, sdsl::wt_huff<>&& wwt);

    wavelet_tree_stat(const wavelet_tree_stat &other);
    wavelet_tree_stat(wavelet_tree_stat&& other) noexcept;
    wavelet_tree_stat& operator=(const wavelet_tree_stat &other);
    wavelet_tree_stat& operator=(wavelet_tree_stat&& other) noexcept;

    uint64_t rank(uint64_t c, uint64_t i) const;
    uint64_t select(uint64_t c, uint64_t i) const;
    uint64_t operator[](uint64_t id) const;

    uint64_t next(uint64_t id, uint64_t val) const;
    uint64_t prev(uint64_t id, uint64_t val) const;

    void set(uint64_t id, uint64_t val);
    void insert(uint64_t id, uint64_t val);
    void remove(uint64_t id);

    uint64_t size() const { return n_; }
    uint8_t logsigma() const { return int_vector_.width(); }

    bool load(std::istream &in);
    void serialize(std::ostream &out) const;

    void clear();

    sdsl::int_vector<> to_vector() const;

  private:
    void init_wt() const;

    mutable sdsl::int_vector<> int_vector_;
    mutable sdsl::wt_huff<> wwt_;
    mutable std::atomic_bool requires_update_ { true };
    mutable std::mutex mu_;
    uint64_t n_;
};


// FYI: this, in fact, isn't a wavelet tree
class wavelet_tree_fast : public wavelet_tree {
    friend wavelet_tree;

  public:
    explicit wavelet_tree_fast(uint8_t logsigma,
                               uint64_t size = 0, uint64_t value = 0);
    template <class Vector>
    wavelet_tree_fast(uint8_t logsigma, const Vector &vector);

    uint64_t rank(uint64_t c, uint64_t i) const;
    uint64_t select(uint64_t c, uint64_t i) const;
    uint64_t operator[](uint64_t id) const;

    uint64_t next(uint64_t id, uint64_t val) const;
    uint64_t prev(uint64_t id, uint64_t val) const;

    void set(uint64_t id, uint64_t val);
    void insert(uint64_t id, uint64_t val);
    void remove(uint64_t id);

    uint64_t size() const { return int_vector_.size(); }
    uint8_t logsigma() const { return int_vector_.width(); }

    bool load(std::istream &in);
    void serialize(std::ostream &out) const;

    void clear();

    sdsl::int_vector<> to_vector() const { return int_vector_; }
    const sdsl::int_vector<>& get_vector() const { return int_vector_; }

  private:
    sdsl::int_vector<> int_vector_;
    std::vector<bit_vector_stat> bitmaps_;
};


class wavelet_tree_dyn : public wavelet_tree {
  public:
    explicit wavelet_tree_dyn(uint8_t logsigma);

    template <class Vector>
    wavelet_tree_dyn(uint8_t logsigma, const Vector &vector);

    uint64_t rank(uint64_t c, uint64_t i) const;
    uint64_t select(uint64_t c, uint64_t i) const;
    uint64_t operator[](uint64_t id) const;

    uint64_t next(uint64_t id, uint64_t val) const;
    uint64_t prev(uint64_t id, uint64_t val) const;

    void set(uint64_t id, uint64_t val);
    void insert(uint64_t id, uint64_t val);
    void remove(uint64_t id);

    uint64_t size() const { return dwt_.size(); }
    uint8_t logsigma() const;

    bool load(std::istream &in);
    void serialize(std::ostream &out) const;

    void clear();

    sdsl::int_vector<> to_vector() const;

  private:
    using dwt_type = dyn::wt_str;
    dwt_type dwt_;
};


class wavelet_tree_small : public wavelet_tree {
    friend wavelet_tree;

  public:
    explicit wavelet_tree_small(uint8_t logsigma) : logsigma_(logsigma) {}

    template <class Vector>
    wavelet_tree_small(uint8_t logsigma, const Vector &vector);

    wavelet_tree_small(uint8_t logsigma, const sdsl::wt_huff<> &wwt);
    wavelet_tree_small(uint8_t logsigma, sdsl::wt_huff<>&& wwt);

    uint64_t rank(uint64_t c, uint64_t i) const;
    uint64_t select(uint64_t c, uint64_t i) const;
    uint64_t operator[](uint64_t id) const;

    uint64_t next(uint64_t id, uint64_t val) const;
    uint64_t prev(uint64_t id, uint64_t val) const;

    void set(uint64_t id, uint64_t val);
    void insert(uint64_t id, uint64_t val);
    void remove(uint64_t id);

    uint64_t size() const { return wwt_.size(); }
    uint8_t logsigma() const { return logsigma_; }

    bool load(std::istream &in);
    void serialize(std::ostream &out) const;

    void clear() { wwt_ = sdsl::wt_huff<>(); }

    sdsl::int_vector<> to_vector() const;

  private:
    sdsl::wt_huff<> wwt_;
    uint8_t logsigma_;
};

#endif // __WAVELET_TREE_HPP__<|MERGE_RESOLUTION|>--- conflicted
+++ resolved
@@ -7,11 +7,8 @@
 
 #include <sdsl/wavelet_trees.hpp>
 #include <dynamic.hpp>
-<<<<<<< HEAD
-=======
 
 #include "bit_vector.hpp"
->>>>>>> 1e4ba7cc
 
 
 class wavelet_tree {
