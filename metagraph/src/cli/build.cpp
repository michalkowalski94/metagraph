#include "build.hpp"

#include "common/logger.hpp"
#include "common/unix_tools.hpp"
#include "common/utils/file_utils.hpp"
#include "common/threads/threading.hpp"
#include "graph/representation/hash/dbg_hash_ordered.hpp"
#include "graph/representation/hash/dbg_hash_string.hpp"
#include "graph/representation/hash/dbg_hash_fast.hpp"
#include "graph/representation/bitmap/dbg_bitmap.hpp"
#include "graph/representation/bitmap/dbg_bitmap_construct.hpp"
#include "graph/representation/succinct/dbg_succinct.hpp"
#include "graph/representation/succinct/boss_construct.hpp"
#include "graph/representation/succinct/build_checkpoint.hpp"
#include "graph/graph_extensions/node_weights.hpp"
#include "config/config.hpp"
#include "parse_sequences.hpp"
#include "stats.hpp"


namespace mtg {
namespace cli {

using namespace mtg::graph;

using mtg::common::logger;
using mtg::common::get_verbose;

const uint64_t kBytesInGigabyte = 1'000'000'000;


template <class GraphConstructor>
void push_sequences(const std::vector<std::string> &files,
                    const Config &config,
                    const Timer &timer,
                    GraphConstructor *constructor) {
    #pragma omp parallel for num_threads(get_num_threads()) schedule(dynamic, 1)
    for (size_t i = 0; i < files.size(); ++i) {
        BatchAccumulator<std::pair<std::string, uint64_t>> batcher(
            [constructor](auto&& sequences) {
                constructor->add_sequences(std::move(sequences));
            },
            1'000'000 / sizeof(std::pair<std::string, uint64_t>),
            1'000'000
        );
        parse_sequences(files[i], config,
            [&](std::string_view seq) {
                batcher.push_and_pay(seq.size(), seq, 1);
            },
            [&](std::string_view seq, uint32_t count) {
                batcher.push_and_pay(seq.size(), seq, count);
            }
        );
        logger->trace("Extracted all sequences from file '{}' in {} sec",
                      files[i], timer.elapsed());
    }
}

int build_graph(Config *config) {
    assert(config);

    const auto &files = config->fnames;

    std::unique_ptr<DeBruijnGraph> graph;

    logger->trace("Build De Bruijn Graph with k-mer size k={}", config->k);

    if (!config->outfbase.size()) {
        logger->error("No output file provided");
        exit(1);
    }

    Timer timer;

    if (config->canonical)
        config->forward_and_reverse = false;

    if (config->complete) {
        if (config->graph_type != Config::GraphType::BITMAP) {
            logger->error("Only bitmap-graph can be built in complete mode");
            exit(1);
        }

        graph.reset(new DBGBitmap(config->k, config->canonical));

    } else if (config->graph_type == Config::GraphType::SUCCINCT && !config->dynamic) {
        auto boss_graph = std::make_unique<boss::BOSS>(config->k - 1);

        logger->trace("Start reading data and extracting k-mers");
        //enumerate all suffixes
        assert(boss_graph->alph_size > 1);
        std::vector<std::string> suffixes;
        if (config->suffix.size()) {
            suffixes = { config->suffix };
        } else {
            suffixes = kmer::KmerExtractorBOSS::generate_suffixes(config->suffix_len);
        }

        std::unique_ptr<boss::BOSS::Chunk> graph_data;

        //one pass per suffix
        for (const std::string &suffix : suffixes) {
            timer.reset();

            if (suffix.size() > 0 || suffixes.size() > 1) {
                logger->info("k-mer suffix: '{}'", suffix);
            }

            bool checkpoint_enabled = !config->tmp_dir.empty() && suffixes.size() == 1;
            boss::BuildCheckpoint checkpoint(checkpoint_enabled ? config->outfbase : "",
                                             config->phase);
            auto constructor = boss::IBOSSChunkConstructor::initialize(
                boss_graph->get_k(),
                config->canonical,
                config->count_width,
                suffix,
                get_num_threads(),
                config->memory_available * kBytesInGigabyte,
                config->tmp_dir.empty() ? kmer::ContainerType::VECTOR
                                        : kmer::ContainerType::VECTOR_DISK,
<<<<<<< HEAD
                config->tmp_dir,
                config->disk_cap_bytes,
                checkpoint
=======
                config->tmp_dir.empty() ? std::filesystem::path(config->outfbase).remove_filename()
                                        : config->tmp_dir,
                config->disk_cap_bytes
>>>>>>> d3231756
            );

            if (checkpoint.checkpoint() == 0) {
                push_sequences(files, *config, timer, constructor.get());
            } else {
                logger->info("Skipping parsing sequences from input file(s)");
            }

            // need to call build_chunk() even if checkpoint.phase()==1, because the
            // SortedSetDisk needs to be flushed
            boss::BOSS::Chunk *next_chunk = constructor->build_chunk();

            if (checkpoint.phase() <= 2) { // phase 2 stops after generating dummy k-mers
                assert(next_chunk == nullptr);
                logger->info("Phase {} successfully finished.", checkpoint.phase());
                return 0;
            }

            logger->trace("Graph chunk with {} k-mers was built in {} sec",
                          next_chunk->size() - 1, timer.elapsed());

            if (config->suffix.size()) {
                logger->info("Serialize the graph chunk for suffix '{}'...", suffix);
                timer.reset();
                next_chunk->serialize(config->outfbase + "." + suffix);
                logger->info("Serialization done in {} sec", timer.elapsed());
                return 0;
            }

            if (graph_data) {
                graph_data->extend(*next_chunk);
                delete next_chunk;
            } else {
                graph_data.reset(next_chunk);
            }
            checkpoint.remove_checkpoint();
        }

        assert(graph_data);

        if (config->count_kmers) {
            sdsl::int_vector<> kmer_counts;
            graph_data->initialize_boss(boss_graph.get(), &kmer_counts);
            graph.reset(new DBGSuccinct(boss_graph.release(), config->canonical));
            graph->add_extension(std::make_shared<NodeWeights>(std::move(kmer_counts)));
            assert(graph->get_extension<NodeWeights>()->is_compatible(*graph));
        } else {
            graph_data->initialize_boss(boss_graph.get());
            graph.reset(new DBGSuccinct(boss_graph.release(), config->canonical));
        }

    } else if (config->graph_type == Config::GraphType::BITMAP && !config->dynamic) {

        logger->trace("Start reading data and extracting k-mers");
        // enumerate all suffixes
        std::vector<std::string> suffixes;
        if (config->suffix.size()) {
            suffixes = { config->suffix };
        } else {
            suffixes = kmer::KmerExtractor2Bit().generate_suffixes(config->suffix_len);
        }

        std::unique_ptr<DBGBitmapConstructor> constructor;
        std::vector<std::string> chunk_filenames;

        //one pass per suffix
        for (const std::string &suffix : suffixes) {
            timer.reset();

            if ((suffix.size() > 0 || suffixes.size() > 1)) {
                logger->trace("k-mer suffix: '{}'", suffix);
            }

            constructor.reset(
                new DBGBitmapConstructor(
                    config->k,
                    config->canonical,
                    config->count_width,
                    suffix,
                    get_num_threads(),
                    config->memory_available * kBytesInGigabyte
                )
            );

            push_sequences(files, *config, timer, constructor.get());

            if (!suffix.size()) {
                assert(suffixes.size() == 1);

                auto *bitmap_graph = new DBGBitmap(config->k);
                constructor->build_graph(bitmap_graph);
                graph.reset(bitmap_graph);

            } else {
                std::unique_ptr<DBGBitmap::Chunk> chunk { constructor->build_chunk() };
                logger->trace("Graph chunk with {} k-mers was built in {} sec",
                              chunk->num_set_bits(), timer.elapsed());

                logger->trace("Serialize the graph chunk for suffix '{}'...", suffix);

                chunk_filenames.push_back(
                        utils::join_strings({ config->outfbase, suffix }, ".")
                        + DBGBitmap::kChunkFileExtension
                );
                std::ofstream out(chunk_filenames.back(), std::ios::binary);
                chunk->serialize(out);
                logger->trace("Serialization done in {} sec", timer.elapsed());
            }

            // only one chunk had to be constructed
            if (config->suffix.size())
                return 0;
        }

        if (suffixes.size() > 1) {
            assert(chunk_filenames.size());
            timer.reset();
            graph.reset(constructor->build_graph_from_chunks(chunk_filenames,
                                                             config->canonical,
                                                             get_verbose()));
        }

    } else {
        //slower method
        switch (config->graph_type) {

            case Config::GraphType::SUCCINCT:
                graph.reset(new DBGSuccinct(config->k, config->canonical));
                break;

            case Config::GraphType::HASH:
                graph.reset(new DBGHashOrdered(config->k, config->canonical));
                break;

            case Config::GraphType::HASH_PACKED:
                graph.reset(new DBGHashOrdered(config->k, config->canonical, true));
                break;

            case Config::GraphType::HASH_FAST:
                graph.reset(new DBGHashFast(config->k, config->canonical, true));
                break;

            case Config::GraphType::HASH_STR:
                if (config->canonical) {
                    logger->warn("String hash-based de Bruijn graph"
                                 " does not support canonical mode."
                                 " Normal mode will be used instead.");
                }
                // TODO: implement canonical mode
                graph.reset(new DBGHashString(config->k/*, config->canonical*/));
                break;

            case Config::GraphType::BITMAP:
                logger->error("Bitmap-graph construction"
                              " in dynamic regime is not supported");
                exit(1);

            case Config::GraphType::INVALID:
                assert(false);
        }
        assert(graph);

        for (const auto &file : files) {
            parse_sequences(file, *config,
                [&graph](std::string_view seq) { graph->add_sequence(seq); },
                [&graph](std::string_view seq, uint32_t) { graph->add_sequence(seq); }
            );
            logger->trace("Extracted all sequences from file '{}' in {} sec",
                          file, timer.elapsed());
        }

        if (config->count_kmers) {
            graph->add_extension(std::make_shared<NodeWeights>(graph->max_index() + 1,
                                                               config->count_width));
            auto node_weights = graph->get_extension<NodeWeights>();
            assert(node_weights->is_compatible(*graph));

            if (graph->is_canonical_mode())
                config->forward_and_reverse = true;

            for (const auto &file : files) {
                parse_sequences(file, *config,
                    [&graph,&node_weights](std::string_view seq) {
                        graph->map_to_nodes_sequentially(seq,
                            [&](auto node) { node_weights->add_weight(node, 1); }
                        );
                    },
                    [&graph,&node_weights](std::string_view seq, uint32_t count) {
                        graph->map_to_nodes_sequentially(seq,
                            [&](auto node) { node_weights->add_weight(node, count); }
                        );
                    }
                );
                logger->trace("Extracted all sequences from file '{}' in {} sec",
                              file, timer.elapsed());
            }
        }
    }

    logger->trace("Graph construction finished in {} sec", timer.elapsed());

    if (auto *dbg_succ = dynamic_cast<DBGSuccinct*>(graph.get())) {
        if (config->mark_dummy_kmers) {
            logger->trace("Detecting all dummy k-mers...");

            timer.reset();
            dbg_succ->mask_dummy_kmers(get_num_threads(), false);

            logger->trace("Dummy k-mer detection done in {} sec", timer.elapsed());
        }

        size_t suffix_length = std::min((size_t)config->node_suffix_length,
                                        dbg_succ->get_boss().get_k());

        if (suffix_length * log2(dbg_succ->get_boss().alph_size - 1) > 63) {
            logger->warn("Node ranges for k-mer suffixes longer than {} cannot be indexed",
                         static_cast<int>(63 / log2(dbg_succ->get_boss().alph_size - 1)));

        } else if (suffix_length) {
            logger->trace("Index all node ranges for suffixes of length {} in {:.2f} MB",
                          suffix_length,
                          std::pow(dbg_succ->get_boss().alph_size - 1, suffix_length)
                                * 2. * sizeof(uint64_t) * 1e-6);
            timer.reset();
            dbg_succ->get_boss().index_suffix_ranges(suffix_length);

            logger->trace("Indexing of node ranges took {} sec", timer.elapsed());
        }
    }

    graph->serialize(config->outfbase);
    graph->serialize_extensions(config->outfbase);

    return 0;
}

int concatenate_graph_chunks(Config *config) {
    assert(config);

    const auto &files = config->fnames;

    assert(config->outfbase.size());

    auto chunk_files = files;

    Timer timer;

    if (!files.size()) {
        assert(config->infbase.size());

        const auto sorted_suffixes = config->graph_type == Config::GraphType::SUCCINCT
                ? kmer::KmerExtractorBOSS().generate_suffixes(config->suffix_len)
                : kmer::KmerExtractor2Bit().generate_suffixes(config->suffix_len);

        for (const std::string &suffix : sorted_suffixes) {
            assert(suffix.size() == config->suffix_len);
            chunk_files.push_back(config->infbase + "." + suffix);
        }
    }

    if (!chunk_files.size()) {
        logger->error("No input files provided, nothing to concatenate");
        exit(1);
    }

    for (auto &filename : chunk_files) {
        filename = utils::remove_suffix(filename,
                                        boss::BOSS::Chunk::kFileExtension,
                                        DBGBitmap::kChunkFileExtension);
    }

    // collect results on an external merge or construction
    std::unique_ptr<DeBruijnGraph> graph;
    switch (config->graph_type) {
        case Config::GraphType::SUCCINCT: {
            auto p = boss::BOSS::Chunk::build_boss_from_chunks(chunk_files, get_verbose());
            auto dbg_succ = std::make_unique<DBGSuccinct>(p.first, p.second);

            logger->trace("Chunks concatenated in {} sec", timer.elapsed());

            if (config->clear_dummy) {
                logger->trace("Traverse source dummy edges,"
                              " remove redundant ones, and mark"
                              " those that cannot be removed");
                dbg_succ->mask_dummy_kmers(get_num_threads(), true);
            }

            size_t suffix_length = std::min((size_t)config->node_suffix_length,
                                            dbg_succ->get_boss().get_k());

            if (suffix_length * log2(dbg_succ->get_boss().alph_size - 1) > 63) {
                logger->warn("Node ranges for k-mer suffixes longer than {} cannot be indexed",
                             static_cast<int>(63 / log2(dbg_succ->get_boss().alph_size - 1)));

            } else if (suffix_length) {
                logger->trace("Index all node ranges for suffixes of length {} in {:.2f} MB",
                              suffix_length,
                              std::pow(dbg_succ->get_boss().alph_size - 1, suffix_length)
                                    * 2. * sizeof(uint64_t) * 1e-6);
                timer.reset();
                dbg_succ->get_boss().index_suffix_ranges(suffix_length);

                logger->trace("Indexing of node ranges took {} sec", timer.elapsed());
            }

            graph = std::move(dbg_succ);
            break;
        }
        case Config::GraphType::BITMAP: {
            graph.reset(DBGBitmapConstructor::build_graph_from_chunks(
                chunk_files, config->canonical, get_verbose()
            ));
            break;
        }
        default:
            logger->error("Cannot concatenate chunks for this graph representation");
            exit(1);
    }
    assert(graph);

    logger->trace("Graph was assembled in {} sec", timer.elapsed());

    if (logger->level() <= spdlog::level::level_enum::trace) {
        print_stats(*graph);
        if (config->graph_type == Config::GraphType::SUCCINCT) {
            print_boss_stats(
                dynamic_cast<DBGSuccinct*>(graph.get())->get_boss()
            );
        }
    }

    // graph output
    graph->serialize(config->outfbase);

    return 0;
}

} // namespace cli
} // namespace mtg<|MERGE_RESOLUTION|>--- conflicted
+++ resolved
@@ -118,15 +118,10 @@
                 config->memory_available * kBytesInGigabyte,
                 config->tmp_dir.empty() ? kmer::ContainerType::VECTOR
                                         : kmer::ContainerType::VECTOR_DISK,
-<<<<<<< HEAD
-                config->tmp_dir,
+                config->tmp_dir.empty() ? std::filesystem::path(config->outfbase).remove_filename()
+                                        : config->tmp_dir,
                 config->disk_cap_bytes,
                 checkpoint
-=======
-                config->tmp_dir.empty() ? std::filesystem::path(config->outfbase).remove_filename()
-                                        : config->tmp_dir,
-                config->disk_cap_bytes
->>>>>>> d3231756
             );
 
             if (checkpoint.checkpoint() == 0) {
