--- conflicted
+++ resolved
@@ -5,12 +5,9 @@
 
 #include "gtest/gtest.h"
 
-<<<<<<< HEAD
 #include "../test_helpers.hpp"
 
-=======
 #include "graph/alignment/dbg_aligner.hpp"
->>>>>>> 49e0b0c0
 #include "graph/alignment/aligner_helper.hpp"
 #include "graph/representation/base/sequence_graph.hpp"
 #include "graph/alignment/dbg_aligner.hpp"
@@ -69,29 +66,18 @@
         << load_alignment.get_query() << "\n";
 }
 
-<<<<<<< HEAD
 DBGAligner<>::DBGQueryAlignment
 inline get_extend(std::shared_ptr<const DeBruijnGraph> graph,
                   const DBGAlignerConfig &config,
                   const DBGAligner<>::DBGQueryAlignment &paths,
                   const std::string &query) {
-=======
-DBGAligner<>::DBGQueryAlignment get_extend(std::shared_ptr<const DeBruijnGraph> graph,
-                                           const DBGAlignerConfig &config,
-                                           const DBGAligner<>::DBGQueryAlignment &paths,
-                                           const std::string &query) {
->>>>>>> 49e0b0c0
     assert(graph.get());
     EXPECT_EQ(query, paths.get_query());
     auto uniconfig = config;
     uniconfig.max_seed_length = std::numeric_limits<size_t>::max();
 
     return std::dynamic_pointer_cast<const DBGSuccinct>(graph)
-<<<<<<< HEAD
-        ? DBGAligner<SuffixSeeder<>>(*graph, uniconfig).align(query)
-=======
         ? DBGAligner<SuffixSeeder<UniMEMSeeder<>>>(*graph, uniconfig).align(query)
->>>>>>> 49e0b0c0
         : DBGAligner<UniMEMSeeder<>>(*graph, uniconfig).align(query);
 }
 
@@ -108,16 +94,13 @@
     }
 }
 
-<<<<<<< HEAD
 inline void check_chain(const DBGAligner<>::DBGQueryAlignment &paths,
                         const DeBruijnGraph &graph,
                         const DBGAlignerConfig &config,
                         size_t expected_size) {
     for (const auto &path : paths) {
         EXPECT_TRUE(path.is_valid(graph, &config)) << path;
-        check_json_dump_load(graph, path,
-                             paths.get_query(),
-                             paths.get_query_reverse_complement());
+        check_json_dump_load(graph, path, paths.get_query(), paths.get_query(true));
     }
 
     if (!std::is_sorted(paths.begin(), paths.end(),
@@ -134,10 +117,6 @@
     }
 }
 
-} // namespace test
-} // namespace mtg
-=======
 } // namespace
->>>>>>> 49e0b0c0
 
 #endif // __TEST_DBG_ALIGNER_HELPERS_HPP__