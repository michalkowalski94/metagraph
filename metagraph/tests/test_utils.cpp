--- conflicted
+++ resolved
@@ -489,15 +489,6 @@
                 value.get();
             }
 
-<<<<<<< HEAD
-            pool.join();
-
-        } catch (...) {
-            continue;
-        }
-
-        ASSERT_TRUE(false) << "Exception not caught\n";
-=======
             ASSERT_EQ(1000u, exception_count);
             ASSERT_NE(nullptr, exception);
 
@@ -508,7 +499,6 @@
         }
 
         ASSERT_TRUE(false);
->>>>>>> e236b1c0
     }
 }
 
