#include "gtest/gtest.h"

#include "../graph/all/test_dbg_helpers.hpp"
#include "test_annotated_dbg_helpers.hpp"

#include "common/threads/threading.hpp"
#include "graph/annotated_graph_algorithm.hpp"


namespace {

using namespace mtg;
using namespace mtg::graph;
using namespace mtg::test;


<<<<<<< HEAD
template <typename GraphAnnotationPair>
class MaskedDeBruijnGraphAlgorithm : public ::testing::Test {};
=======
MaskedDeBruijnGraph build_masked_graph(const AnnotatedDBG &anno_graph,
                                       const std::vector<std::string> &ingroup,
                                       const std::vector<std::string> &outgroup,
                                       double mask_in_label_fraction,
                                       double mask_out_label_fraction,
                                       double other_label_fraction,
                                       double lazy_evaluation_density_cutoff,
                                       size_t num_threads) {
    size_t insize = ingroup.size();
    size_t outsize = outgroup.size();
    return MaskedDeBruijnGraph(
        std::dynamic_pointer_cast<const DeBruijnGraph>(anno_graph.get_graph_ptr()),
        graph::mask_nodes_by_node_label(
            anno_graph,
            ingroup,
            outgroup,
            [=,&anno_graph](auto index, auto get_num_in_labels, auto get_num_out_labels) {
                assert(index != DeBruijnGraph::npos);

                size_t num_in_labels = get_num_in_labels();
                if (num_in_labels < mask_in_label_fraction * insize)
                    return false;

                size_t num_out_labels = get_num_out_labels();
                if (num_out_labels < mask_out_label_fraction * outsize)
                    return false;

                size_t num_total_labels = anno_graph.get_labels(index).size();

                return (num_total_labels - num_in_labels - num_out_labels)
                    <= other_label_fraction * num_total_labels;
            },
            num_threads,
            lazy_evaluation_density_cutoff
        )
    );
}

template <typename GraphAnnotationPair>
class MaskedDeBruijnGraphAlgorithm : public ::testing::Test {};
// test with DBGBitmap and DBGHashFast to have k-mers in different order
typedef ::testing::Types<std::pair<DBGBitmap, annot::ColumnCompressed<>>,
                         std::pair<DBGHashFast, annot::ColumnCompressed<>>,
                         std::pair<DBGBitmap, annot::RowFlatAnnotator>,
                         std::pair<DBGHashFast, annot::RowFlatAnnotator>
                        > GraphAnnoTypes;
TYPED_TEST_SUITE(MaskedDeBruijnGraphAlgorithm, GraphAnnoTypes);
>>>>>>> affe4270

TYPED_TEST_SUITE(MaskedDeBruijnGraphAlgorithm, GraphAnnotationCanonicalPairTypes);

TYPED_TEST(MaskedDeBruijnGraphAlgorithm, MaskIndicesByLabel) {
    typedef typename TypeParam::first_type Graph;
    typedef typename TypeParam::second_type Annotation;
    for (size_t num_threads = 1; num_threads < 5; num_threads += 3) {
        const std::vector<std::string> ingroup { "B", "C" };
        const std::vector<std::string> outgroup { "A" };

        for (size_t k = 3; k < 15; ++k) {
            const std::vector<std::string> sequences {
                std::string("T") + std::string(k - 1, 'A') + std::string(100, 'T'),
                std::string("T") + std::string(k - 1, 'A') + "C",
                std::string("T") + std::string(k - 1, 'A') + "C",
                std::string("T") + std::string(k - 1, 'A') + "A",
                std::string("T") + std::string(k - 1, 'A') + "G"
            };
            const std::vector<std::string> labels { "A", "B", "C", "D", "E" };

            auto anno_graph = build_anno_graph<Graph, Annotation>(k, sequences, labels);

            std::unordered_set<std::string> obs_labels, obs_kmers;
            const std::unordered_set<std::string> ref_kmers {
                std::string(k - 1, 'A') + "C"
            };
            const std::unordered_set<std::string> ref_labels {
                "B", "C"
            };

            DifferentialAssemblyConfig config {
                .label_mask_in_unitig_fraction = 0.0,
                .label_mask_in_kmer_fraction = 1.0,
                .label_mask_out_unitig_fraction = 1.0,
                .label_mask_out_kmer_fraction = 0.0,
                .label_mask_other_unitig_fraction = 1.0
            };

            auto masked_dbg = mask_nodes_by_label(*anno_graph,
                                                  ingroup, outgroup,
                                                  {}, {},
                                                  config, num_threads);

            masked_dbg.call_kmers([&](auto, const std::string &kmer) {
                auto cur_labels = anno_graph->get_labels(kmer, 0.0);
                obs_labels.insert(cur_labels.begin(), cur_labels.end());
                obs_kmers.insert(kmer);
            });

            EXPECT_EQ(ref_labels, obs_labels) << k;
            EXPECT_EQ(ref_kmers, obs_kmers) << k;
        }
    }
}

template <class Graph, class Annotation = annot::ColumnCompressed<>>
void test_mask_unitigs(double inlabel_fraction,
                       double outlabel_fraction,
                       double other_label_fraction,
                       const std::unordered_set<std::string> &ref_kmers) {
    for (size_t num_threads = 1; num_threads < 5; num_threads += 3) {
        const std::vector<std::string> ingroup { "B", "C" };
        const std::vector<std::string> outgroup { "A" };
        size_t k = 3;

        {
            /*  B                  AB  AB
               CGA                 GCC-CCT
                  \ BC  BC  BC ABC/
                   GAA-AAT-ATG-TGC
                 C/               \  C   C
               GGA                 GCA-CAC
            */
            const std::vector<std::string> sequences {
                    "TGCCT",
                "CGAATGCCT",
                "GGAATGCAC",
                "TTTTTTTTTTTTTT"
            };
            const std::vector<std::string> labels { "A", "B", "C", "D" };

            auto anno_graph = build_anno_graph<Graph, Annotation>(k, sequences, labels);

            std::unordered_set<std::string> obs_kmers;

            DifferentialAssemblyConfig config {
                .label_mask_in_unitig_fraction = inlabel_fraction,
                .label_mask_in_kmer_fraction = 1.0,
                .label_mask_out_unitig_fraction = outlabel_fraction,
                .label_mask_out_kmer_fraction = 0.0,
                .label_mask_other_unitig_fraction = other_label_fraction
            };

            auto masked_dbg = mask_nodes_by_label(*anno_graph,
                                                  ingroup, outgroup,
                                                  {}, {},
                                                  config, num_threads);

            masked_dbg.call_kmers([&](auto, const std::string &kmer) { obs_kmers.insert(kmer); });

            EXPECT_EQ(ref_kmers, obs_kmers)
                << k << " "
                << inlabel_fraction << " "
                << outlabel_fraction << " "
                << other_label_fraction;
        }
    }
}

TYPED_TEST(MaskedDeBruijnGraphAlgorithm, MaskUnitigsByLabel) {
    for (double other_frac : std::vector<double>{ 0.0, 1.0 }) {
        std::unordered_set<std::string> ref_kmers;
        test_mask_unitigs<typename TypeParam::first_type,
                          typename TypeParam::second_type>(1.0, 0.0, other_frac, ref_kmers);

        test_mask_unitigs<typename TypeParam::first_type,
                          typename TypeParam::second_type>(1.0, 0.24, other_frac, ref_kmers);

        ref_kmers.insert("GAA");
        ref_kmers.insert("AAT");
        ref_kmers.insert("ATG");
        ref_kmers.insert("TGC");

        test_mask_unitigs<typename TypeParam::first_type,
                          typename TypeParam::second_type>(1.0, 0.25, other_frac, ref_kmers);


        test_mask_unitigs<typename TypeParam::first_type,
                          typename TypeParam::second_type>(1.0, 0.50, other_frac, ref_kmers);

        test_mask_unitigs<typename TypeParam::first_type,
                          typename TypeParam::second_type>(1.0, 0.75, other_frac, ref_kmers);

        test_mask_unitigs<typename TypeParam::first_type,
                          typename TypeParam::second_type>(1.0, 1.0, other_frac, ref_kmers);
    }
}


template <class Graph, class Annotation = annot::ColumnCompressed<>>
void test_mask_unitigs_canonical(double inlabel_fraction,
                                 double outlabel_fraction,
                                 double other_label_fraction,
                                 const std::unordered_set<std::string> &ref_kmers,
                                 bool add_complement,
                                 DBGMode mode) {
    for (size_t num_threads = 1; num_threads < 5; num_threads += 3) {
        const std::vector<std::string> ingroup { "B", "C" };
        const std::vector<std::string> outgroup { "A" };
        size_t k = 5;

        {
            /*
                B                AB    AB
               CGAAT             ATGCC-TGCCT
                    \ BC   ABC  /
                     GAATG-AATGC
                 C  /           \  C     C
               GGAAT             ATGCA-TGCAC
                                   C  /  C                B
                                 GTGCA-TGCAT             ATTCG
                                            \ABC    BC  /
                                             GCATT-CATTC
                                 AB    AB   /           \  C
                                 AGGCA-GGCAT             ATTCC
            */
            const std::vector<std::string> sequences {
                  "AATGCCT",     // "AGGCATT"
                "CGAATGCCT",     // "AGGCATTCG"
                "GGAATGCAC",     // "GTGCATTCC"
                "TTTTTTTTTTTTTT" // "AAAAAAAAAAAAAA"
            };
            const std::vector<std::string> labels { "A", "B", "C", "D" };

            // if add_complement, then the differential
            auto anno_graph = build_anno_graph<Graph, Annotation>(
                k, sequences, labels, mode
            );

            std::unordered_set<std::string> obs_kmers;

            DifferentialAssemblyConfig config {
                .label_mask_in_unitig_fraction = inlabel_fraction,
                .label_mask_in_kmer_fraction = 1.0,
                .label_mask_out_unitig_fraction = outlabel_fraction,
                .label_mask_out_kmer_fraction = 0.0,
                .label_mask_other_unitig_fraction = other_label_fraction,
                .add_complement = add_complement
            };

            auto masked_dbg = mask_nodes_by_label(*anno_graph,
                                                  ingroup, outgroup,
                                                  {}, {},
                                                  config, num_threads);

            masked_dbg.call_kmers([&](auto, const std::string &kmer) { obs_kmers.insert(kmer); });

            EXPECT_EQ(ref_kmers, obs_kmers)
                << k << " "
                << inlabel_fraction << " "
                << outlabel_fraction << " "
                << other_label_fraction << " "
                << add_complement << " "
                << mode << " "
                << num_threads;
        }
    }
}

TYPED_TEST(MaskedDeBruijnGraphAlgorithm, MaskUnitigsByLabelCanonical) {
    std::vector<std::pair<bool, DBGMode>> params {
        { true, DBGMode::NORMAL },
        { false, DBGMode::CANONICAL },
        { true, DBGMode::CANONICAL },
        { false, DBGMode::CANONICAL_WRAPPER },
        { true, DBGMode::CANONICAL_WRAPPER },
        { true, DBGMode::PRIMARY },
    };
    for (const auto &[add_complement, mode] : params) {
        for (double other_frac : std::vector<double>{ 1.0, 0.0 }) {
            std::unordered_set<std::string> ref_kmers;
            test_mask_unitigs_canonical<typename TypeParam::first_type,
                                        typename TypeParam::second_type>(
                1.0, 0.0, other_frac, ref_kmers, add_complement, mode
            );

            test_mask_unitigs_canonical<typename TypeParam::first_type,
                                        typename TypeParam::second_type>(
                1.0, 0.25, other_frac, ref_kmers, add_complement, mode
            );


            test_mask_unitigs_canonical<typename TypeParam::first_type,
                                        typename TypeParam::second_type>(
                1.0, 0.49, other_frac, ref_kmers, add_complement, mode
            );

            ref_kmers.insert("GAATG");
            ref_kmers.insert("AATGC");
            ref_kmers.insert("GCATT");
            ref_kmers.insert("CATTC");

            test_mask_unitigs_canonical<typename TypeParam::first_type,
                                        typename TypeParam::second_type>(
                1.0, 0.50, other_frac, ref_kmers, add_complement, mode
            );

            test_mask_unitigs_canonical<typename TypeParam::first_type,
                                        typename TypeParam::second_type>(
                1.0, 0.75, other_frac, ref_kmers, add_complement, mode
            );

            test_mask_unitigs_canonical<typename TypeParam::first_type,
                                        typename TypeParam::second_type>(
                1.0, 1.0, other_frac, ref_kmers, add_complement, mode
            );
        }
    }
}

} // namespace<|MERGE_RESOLUTION|>--- conflicted
+++ resolved
@@ -14,10 +14,6 @@
 using namespace mtg::test;
 
 
-<<<<<<< HEAD
-template <typename GraphAnnotationPair>
-class MaskedDeBruijnGraphAlgorithm : public ::testing::Test {};
-=======
 MaskedDeBruijnGraph build_masked_graph(const AnnotatedDBG &anno_graph,
                                        const std::vector<std::string> &ingroup,
                                        const std::vector<std::string> &outgroup,
@@ -65,7 +61,6 @@
                          std::pair<DBGHashFast, annot::RowFlatAnnotator>
                         > GraphAnnoTypes;
 TYPED_TEST_SUITE(MaskedDeBruijnGraphAlgorithm, GraphAnnoTypes);
->>>>>>> affe4270
 
 TYPED_TEST_SUITE(MaskedDeBruijnGraphAlgorithm, GraphAnnotationCanonicalPairTypes);
 
